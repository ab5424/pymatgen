#!/usr/bin/env python

"""
This module defines classes for point defects
"""
from __future__ import division
import os
import abc
import re
import json
from bisect import bisect_left

from pymatgen.core.sites import PeriodicSite
from pymatgen.symmetry.finder import SymmetryFinder
from pymatgen.io.zeoio import get_voronoi_nodes, get_void_volume_surfarea
from pymatgen.command_line.gulp_caller import get_energy_buckingham
from pymatgen.command_line.gulp_caller import \
    get_energy_relax_structure_buckingham
from pymatgen.analysis.structure_analyzer import VoronoiCoordFinder, \
    RelaxationAnalyzer
from pymatgen.analysis.structure_matcher import StructureMatcher
from pymatgen.analysis.bond_valence import BVAnalyzer
from pymatgen.core.periodic_table import Specie, Element

file_dir = os.path.dirname(__file__)
rad_file = os.path.join(file_dir, 'ionic_radii.json')
with open(rad_file, 'r') as fp:
    _ion_radii = json.load(fp)

class ValenceIonicRadiusEvaluator:
    """
    Computes site valences and ionic radii for a structure using bond valence
    analyzer

    Args:
        structure: pymatgen.core.structure.Structure
    """

    def __init__(self, structure):
        self._structure = structure
        self._valences = self._get_valences()
        self._ionic_radii = self._get_ionic_radii()

    @property
    def radii(self):
        """
        List of ionic radii of elements in the order of sites.
        """
        el = [site.species_string for site in self._structure.sites]
        radii_dict = dict(zip(el, self._ionic_radii))
        return radii_dict

    @property
    def valences(self):
        """
        List of oxidation states of elements in the order of sites.
        """
        el = [site.species_string for site in self._structure.sites]
        valence_dict = dict(zip(el, self._valences))
        return valence_dict

    @property
    def structure(self):
        """
        Structure used for initialization
        """
        return self._structure

    def _get_ionic_radii(self):
        """
        Computes ionic radii of elements for all sites in the structure.
        If valence is zero, atomic radius is used.
        """
        radii = []
        coord_finder = VoronoiCoordFinder(self._structure)

        def nearest_key(sorted_vals, key):
            i = bisect_left(sorted_vals, key)
            if i == len(sorted_vals):
                i = -1
            return sorted_vals[i]

        for i in range(len(self._structure.sites)):
            site = self._structure.sites[i]
            el = site.specie.symbol
            oxi_state = int(round(site.specie.oxi_state))
            coord_no = int(round(coord_finder.get_coordination_number(i)))
            try:
                tab_oxi_states = map(int, _ion_radii[el].keys())
                tab_oxi_states.sort() 
                oxi_state = nearest_key(tab_oxi_states, oxi_state)
                radius = _ion_radii[el][str(oxi_state)][str(coord_no)]
            except KeyError:
                if coord_finder.get_coordination_number(i)-coord_no > 0:
                    new_coord_no = coord_no + 1
                else:
                    new_coord_no = coord_no - 1
                try:
                    radius = _ion_radii[el][str(oxi_state)][str(new_coord_no)]
                    coord_no = new_coord_no
                except:
                    tab_coords = map(int, _ion_radii[el][str(oxi_state)].keys())
                    tab_coords.sort()
                    new_coord_no = nearest_key(tab_coords, coord_no)
                    i = 0
                    for val in tab_coords:
                        if  val > coord_no:
                            break
                        i = i + 1
                    if i == len(tab_coords):
                        key = str(tab_coords[-1])
                        radius = _ion_radii[el][str(oxi_state)][key]
                    elif i == 0:
                        key = str(tab_coords[0])
                        radius = _ion_radii[el][str(oxi_state)][key]
                    else:
                        key = str(tab_coords[i-1])
                        radius1 = _ion_radii[el][str(oxi_state)][key]
                        key = str(tab_coords[i])
                        radius2 = _ion_radii[el][str(oxi_state)][key]
                        radius = (radius1+radius2)/2

            #implement complex checks later
            radii.append(radius)
        return radii

    def _get_valences(self):
        """
        Computes ionic valences of elements for all sites in the structure.
        """
        try:
            bv = BVAnalyzer()
            self._structure = bv.get_oxi_state_decorated_structure(self._structure)
            valences = bv.get_valences(self._structure)
        except:
            try:
                bv = BVAnalyzer(symm_tol=0.0)
                self._structure = bv.get_oxi_state_decorated_structure(self._structure)
                valences = bv.get_valences(self._structure)
            except:
                raise

        #print valences
        #el = [site.specie.symbol for site in self._structure.sites]
        #el = [site.species_string for site in self._structure.sites]
        #el = [site.specie for site in self._structure.sites]
        #valence_dict = dict(zip(el, valences))
        #print valence_dict
        return valences


class Defect:
    """
    Abstract class for point defects
    """
    __metaclass__ = abc.ABCMeta

    @abc.abstractmethod
    def enumerate_defectsites(self):
        """
        Enumerates all the symmetrically distinct defects.
        """
        print 'Not implemented'
        raise NotImplementedError()

    @property
    def structure(self):
        """
        Returns the structure without any defects
        Useful for Mott-Littleton calculations.
        """
        return self._structure

    @property
    def struct_radii(self):
        """
        Radii of elements in the structure
        """
        return self._rad_dict

    @property
    def struct_valences(self):
        """
        Valence of elements in the structure
        """
        return self._valence_dict

    def defectsite_count(self):
        """
        Returns the number of symmetrically distinct defect sites
        """
        return len(self._defect_sites)

    def get_defectsite(self, n):
        """
        Returns the defect site at the index.
        """
        return self._defect_sites[n]

    def get_defectsite_coordination_number(self, n):
        """
        Coordination number of interstitial site.

        Args:
            n: Index of interstitial list
        """
        return self._defectsite_coord_no[n]

    def get_coordinated_sites(self, n):
        """
        The sites in structure surrounding the defect site.

        Args:
            n: Index of defects list
        """
        return self._defect_coord_sites[n]

    def get_coordinated_elements(self, n):
        """
        Elements of sites in structure surrounding the defect site.

        Args:
            n: Index of defect list
        """
        coordinated_species = []
        for site in self._defect_coord_sites[n]:
            coordinated_species.append(site.specie.symbol)
        return list(set(coordinated_species))

    @abc.abstractmethod
    def make_supercells_with_defects(self, scaling_matrix):
        """
        Generate the supercell with input multipliers and create the defect.
        First supercell has no defects.
        To create unit cell with defect pass unit matrix.
        """
        print 'Not implemented'
        raise NotImplementedError()


class Vacancy(Defect):
    """
    Subclass of Defect to generate vacancies and their analysis.

    Args:
        structure: pymatgen.core.structure.Structure
        valences: valences of elements as a dictionary
        radii: Radii of elements as a dictionary
    """

    def __init__(self, structure, valences, radii):
        self._structure = structure
        self._valence_dict = valences
        self._rad_dict = radii
        # Store symmetrically distinct sites, their coordination numbers
        # coordinated_sites, effective charge
        symm_finder = SymmetryFinder(self._structure)
        symm_structure = symm_finder.get_symmetrized_structure()
        equiv_site_seq = symm_structure.equivalent_sites

        self._defect_sites = []
        for equiv_sites in equiv_site_seq:
            self._defect_sites.append(equiv_sites[0])

        self._vac_site_indices = []
        for site in self._defect_sites:
            for i in range(len(self._structure.sites)):
                if site == self._structure[i]:
                    self._vac_site_indices.append(i)

        coord_finder = VoronoiCoordFinder(self._structure)
        self._defectsite_coord_no = []
        self._defect_coord_sites = []
        for i in self._vac_site_indices:
            self._defectsite_coord_no.append(
                coord_finder.get_coordination_number(i)
            )
            self._defect_coord_sites.append(
                coord_finder.get_coordinated_sites(i)
            )

        # Store the ionic radii for the elements in the structure
        # (Used to  computing the surface are and volume)
        # Computed based on valence of each element

        self._vac_eff_charges = None
        self._vol = None
        self._sa = None

    #@property
    #def valence_dict(self):
    #    return self._valence_dict

    def enumerate_defectsites(self):
        """
        Returns symmetrically distinct vacancy sites
        """
        return self._defect_sites

    def get_defectsite_structure_indices(self):
        """
        Returns indices of symmetrically distinct vacancy sites
        """
        return self._vac_site_indices

    def get_defectsite_structure_index(self, n):
        """
        index of the vacacy site in the structure.sites list

        Args:
            n:
                Index of vacancy list
        """
        return self._vac_site_indices[n]

    def get_defectsite_effective_charge(self, n):
        """
        Effective charge (In Kroger-Vink notation, cation vacancy has
        effectively -ve charge and anion vacancy has +ve charge.)

        Args:
            n: Index of vacancy list

        Returns:
            Effective charnge of defect site
        """
        # Effective charge (In Kroger-Vink notation, cation vacancy has
        # effectively -ve charge and anion vacancy has +ve charge.) Inverse
        # the BVAnalyzer.get_valences result.

        el = self.get_defectsite(n).species_string
        return -self._valence_dict[el]
        #if not self._vac_eff_charges:
        #    self._vac_eff_charges = []
        #    for site in self.enumerate_defectsites():
        #        specie = site.specie.symbol
        #        self._vac_eff_charges.append(-self._valence_dict[specie])
        #return self._vac_eff_charges[n]

    def get_coordsites_min_max_charge(self, n):
        """
        Minimum and maximum charge of sites surrounding the vacancy site.

        Args:
            n: Index of vacancy list
        """
        bv = BVAnalyzer()
        struct_valences = bv.get_valences(self._structure)
        coordinated_site_valences = []

        def _get_index(site):
            for i in range(len(self._structure.sites)):
                if site.is_periodic_image(self._structure.sites[i]):
                    return i
            raise ValueError("Site not found")

        for site in self._defect_coord_sites[n]:
            ind = _get_index(site)
            coordinated_site_valences.append(struct_valences[ind])
        coordinated_site_valences.sort()
        return coordinated_site_valences[0], coordinated_site_valences[-1]

    # deprecated
    def get_volume(self, n):
        """
        Volume of the nth vacancy

        Args:
            n: Index of symmetrically distinct vacancies list

        Returns:
            floating number representing volume of vacancy
        """
        if not self._vol:
            self._vol = []
            self._sa = []
            um = [[1, 0, 0], [0, 1, 0], [0, 0, 1]]
            sc = self.make_supercells_with_defects(um)[1:]
            rad_dict = self.struct_radii
            for i in range(len(sc)):
                site_radi = rad_dict[self._defect_sites[i].specie.symbol]
                vol, sa = get_void_volume_surfarea(sc[i], rad_dict)
                self._vol.append(vol)
                self._sa.append(sa)

        return self._vol[n]

    # deprecated
    def get_surface_area(self, n):
        """
        Surface area of the nth vacancy

        Args:
            n: Index of symmetrically distinct vacancies list

        Returns:
            floating number representing volume of vacancy
        """
        if not self._sa:
            self._vol = []
            self._sa = []
            um = [[1, 0, 0], [0, 1, 0], [0, 0, 1]]
            supercells = self.make_supercells_with_defects(um)[1:]
            rad_dict = self.struct_radii
            for sc in supercells:
                vol, sa = get_void_volume_surfarea(sc, rad_dict)
                self._vol.append(vol)
                self._sa.append(sa)

        return self._sa[n]

    def _supercell_with_defect(self, scaling_matrix, defect_site):
        sc = self._structure.copy()
        sc.make_supercell(scaling_matrix)
        oldf_coords = defect_site.frac_coords
        coords = defect_site.lattice.get_cartesian_coords(oldf_coords)
        newf_coords = sc.lattice.get_fractional_coords(coords)
        sc_defect_site = PeriodicSite(defect_site.species_and_occu, newf_coords,
                                      sc.lattice,
                                      properties=defect_site.properties)
        for i in range(len(sc.sites)):
            if sc_defect_site == sc.sites[i]:
                sc.remove(i)
                return sc

    def make_supercells_with_defects(self, scaling_matrix):
        """
        Generate sequence of supercells in pymatgen.core.structure.Structure
        format, with each supercell containing one vacancy.

        Args:
            scaling_matrix: super cell scale parameters in matrix forms

        Returns:
            Supercells with vacancies. First supercell has no defects.
        """
        sc_with_vac = []
        sc = self._structure.copy()
        sc.make_supercell(scaling_matrix)
        sc_with_vac.append(sc)
        for defect_site in self.enumerate_defectsites():
            sc_with_vac.append(self._supercell_with_defect(scaling_matrix,
                                                           defect_site))
        return sc_with_vac


class VacancyFormationEnergy:
    """
    Using GULP compute the vacancy formation energy.
    Works only for binary metal oxides due to the use of Buckingham Potentials
    """

    def __init__(self, vacancy):
        self._vacancy = vacancy
        self._energies = []

    def get_energy(self, n, tol=0.5):
        """
        Formation Energy for nth symmetrically distinct vacancy.
        """
        #generate defect free structure energy
        if not self._energies:
            no_vac = self._vacancy.defectsite_count()
            prev_energies = [0.0] * no_vac
            tol_flg = [False] * no_vac
            vac_gulp_kw = ('optimise', 'conp', 'qok')
            val_dict = self._vacancy.struct_valences
            for sp in range(2, 6):
                if not (False in tol_flg):
                    #print sp
                    break
                scale_mat = [[sp, 0, 0], [0, sp, 0], [0, 0, sp]]
                sc = self._vacancy.make_supercells_with_defects(scale_mat)
                blk_energy = get_energy_buckingham(sc[0])
                no = len(sc[0].sites)
                #print no
                for i in range(1, no_vac + 1):
                    if not tol_flg[i - 1]:
                        vac_energy = get_energy_buckingham(
                            sc[i], keywords=vac_gulp_kw,
                            valence_dict=val_dict
                        )
                        form_energy = vac_energy - (no - 1) / no * blk_energy
                        if abs(form_energy - prev_energies[i - 1]) < tol:
                            tol_flg[i - 1] = True
                        prev_energies[i - 1] = form_energy

            self._energies = prev_energies
            self._tol_flg = tol_flg

        if not self._tol_flg[n]:
            print "Caution: tolerance not reached for {0} vacancy".format(n)
        return self._energies[n]


class Interstitial(Defect):
    """
    Subclass of Defect to generate interstitial sites
    """

    def __init__(self, structure, valences, radii, site_type='voronoi_vertex'):
        """
        Given a structure, generate symmetrically distinct interstitial sites.

        Args:
            structure: pymatgen.core.structure.Structure
            valences: Dictionary of oxidation states of elements in {
                El:valence} form
            radii: Radii of elemnts in the structure
            site_type: voronoi_vertex uses voronoi nodes
                       voronoi_facecenter uses voronoi polyhedra face centers
                       Default is voronoi_vertex
        """

        try:
            bv = BVAnalyzer()
            self._structure = bv.get_oxi_state_decorated_structure(structure)
        except:
            try:
                bv = BVAnalyzer(symm_tol=0.0)
                self._structure = bv.get_oxi_state_decorated_structure(
                        structure
                        )
            except:
                raise 
        self._valence_dict = valences
        self._rad_dict = radii

<<<<<<< HEAD
        #Use Zeo++ to obtain the voronoi nodes. Apply symmetry reduction and
        #the symmetry reduced voronoi nodes
        #are possible candidates for interstitial sites
        #try:
        possible_interstitial_sites = symmetry_reduced_voronoi_nodes(
                self._structure, self._rad_dict)
        #except:
        #    raise ValueError("Symmetry_reduced_voronoi_nodes failed")
=======
        """
        Use Zeo++ to obtain the voronoi nodes. Apply symmetry reduction
        and the symmetry reduced voronoi nodes are possible candidates
        for interstitial sites.
        """
        vor_node_sites, vor_facecenter_sites = symmetry_reduced_voronoi_nodes(
                self._structure, self._rad_dict
                )
        
        if site_type == 'voronoi_vertex':
            possible_interstitial_sites = vor_node_sites
        elif site_type == 'voronoi_facecenter':
            possible_interstitial_sites = vor_facecenter_sites
        else:
            raise ValueError("Input site type not implemented")
>>>>>>> 59014c77

        #Do futher processing on possibleInterstitialSites to obtain
        #interstitial sites
        self._defect_sites = possible_interstitial_sites
        self._defectsite_coord_no = []
        self._defect_coord_sites = []
        self._defect_coord_charge = []
        self._radii = []

        for site in self._defect_sites:
            coord_no, coord_sites, chrg = self._get_coord_no_sites_chrg(site)
            self._defectsite_coord_no.append(coord_no)
            self._defect_coord_sites.append(coord_sites)
            self._defect_coord_charge.append(chrg)

        for site in self._defect_sites:
            self._radii.append(float(site.properties['voronoi_radius']))

    def _get_coord_no_sites_chrg(self, site):
        """
        Compute the coordination number and coordination charge

        Args:
            site:
                pymatgen.core.sites.Site
        """
        struct = self._structure.copy()
        struct.append(site.specie.symbol, site.frac_coords)
        coord_finder = VoronoiCoordFinder(struct)
        coord_no = coord_finder.get_coordination_number(-1)
        coord_sites = coord_finder.get_coordinated_sites(-1)

        # In some cases coordination sites to interstitials include
        # interstitials also. Filtering them.
        def no_inter(site):
            return not site.specie.symbol == 'X'
        coord_sites = filter(no_inter, coord_sites)

        coord_chrg = 0
        for site, weight in coord_finder.get_voronoi_polyhedra(-1).items():
            if not site.specie.symbol == 'X':
                coord_chrg += weight * self._valence_dict[site.species_string]

        return coord_no, coord_sites, coord_chrg

    def enumerate_defectsites(self):
        """
        Enumerate all the symmetrically distinct interstitial sites.
        The defect site has "X" as occupied specie.
        """
        return self._defect_sites

    def append_defectsite(self, site):
        """
        Append a site to list of possible interstitials

        Args:
            site: pymatgen.core.sites.Site
        """
        raise NotImplementedError()

    def delete_defectsite(self, n):
        """
        Remove a symmetrically distinct interstitial site

        Args:
            n: Index of interstitial site
        """
        del self._defect_sites[n]

    def get_coordsites_charge_sum(self, n):
        """
        Total charge of the interstitial coordinated sites.

        Args:
            n: Index of interstitial list
        """
        return self._defect_coord_charge[n]

    def get_coordsites_min_max_charge(self, n):
        """
        Minimum and maximum charge of sites surrounding the interstitial site.

        Args:
            n: Index of symmetrical distinct interstitial site
        """
        coord_site_valences = []

        for site in self._defect_coord_sites[n]:
            coord_site_valences.append(self._valence_dict[site.specie.symbol])
        coord_site_valences.sort()
        return coord_site_valences[0], coord_site_valences[-1]

    def get_radius(self, n):
        """
        Volume of the nth interstitial

        Args:
            n: Index of symmetrically distinct vacancies list

        Returns:
            floating number representing radius of interstitial sphere
        """
        return self._radii[n]

    def get_radii(self):
        return self._radii

    def reduce_defectsites(self):
        """
        If multiple defect sites have same voronoi radius, only one is kept.
        Useful if the symmetry based reduction of initial sites returned
        from Zeo++ is not working properly due to deviation in ideal lattice
        coordinates.
        """
        distinct_radii = list(set(self._radii))
        no_dstnt_radii = len(distinct_radii)
        flag = [False] * no_dstnt_radii
        for rad in distinct_radii:
            ind = self._radii.index(rad)  # Index of first site with 'rad'
            for i in reversed(range(ind + 1, len(self._radii))):
                # Backward search for remaining sites so index is not changed
                if self._radii[i] == rad:
                    self._defect_sites.pop(i)
                    self._defectsite_coord_no.pop(i)
                    self._defect_coord_sites.pop(i)
                    self._radii.pop(i)

    def radius_prune_defectsites(self, radius):
        """
        Remove all the defect sites with voronoi radius less than input radius
        """
        for i in reversed(range(len(self._radii))):
            if self._radii[i] < radius:
                self._defect_sites.pop(i)
                self._defectsite_coord_no.pop(i)
                self._defect_coord_sites.pop(i)
                self._radii.pop(i)

    def prune_defectsites(self, el="C", oxi_state=4, dlta=0.1):
        """
        Prune all the defect sites which can't acoomodate the input elment
        with the input oxidation state.
        """
        rad = float(Specie(el, oxi_state).ionic_radius) - dlta
        self.radius_prune_defectsites(rad)

    def prune_close_defectsites(self, dist=0.5):
        """
        Prune the sites that are very close.
        """
        ind = 0
        while ind < self.defectsite_count():
            i = ind + 1
            while i < self.defectsite_count():
                d = self._defect_sites[ind].distance(self._defect_sites[i])
                #print d, dist
                if d < dist:
                    self._defect_sites.pop(i)
                    self._defectsite_coord_no.pop(i)
                    self._defect_coord_sites.pop(i)
                    self._radii.pop(i)
                i += 1
            ind += 1

    def _supercell_with_defect(self, scaling_matrix, defect_site, element):
        sc = self._structure.copy()
        sc.make_supercell(scaling_matrix)
        oldf_coords = defect_site.frac_coords
        coords = defect_site.lattice.get_cartesian_coords(oldf_coords)
        #print coords
        newf_coords = sc.lattice.get_fractional_coords(coords)
        for i in range(3):
            coord = newf_coords[i]
            if coord < 0:
                while (coord < 0):
                    coord = coord+1
                newf_coords[i] = coord
            elif coord > 1:
                while (coord > 1):
                    coord = coord-1
                newf_coords[i] = coord
        #print newf_coords
        #sc_defect_site = PeriodicSite(element, newf_coords,
        #                              sc.lattice)
        try:
            sc.append(element, newf_coords, coords_are_cartesian=False,
                      validate_proximity=True)
        except ValueError:
            sc = None
        finally:
            return sc

    def make_supercells_with_defects(self, scaling_matrix, element):
        """
        Returns sequence of supercells in pymatgen.core.structure.Structure
        format, with each supercell containing an interstitial.
        First supercell has no defects.
        """
        sc_list_with_interstitial = []
        sc = self._structure.copy()
        sc.make_supercell(scaling_matrix)
        sc_list_with_interstitial.append(sc)
        for defect_site in self.enumerate_defectsites():
            sc_with_inter = self._supercell_with_defect(
                scaling_matrix, defect_site, element
            )
            if sc_with_inter:
                sc_list_with_interstitial.append(sc_with_inter)
        return sc_list_with_interstitial


class InterstitialAnalyzer:
    """
    Use GULP to compute the interstitial formation energy, relaxed structures.
    Works only for metal oxides due to the use of Buckingham Potentials.

    Args:
        inter: pymatgen.defects.point_defects.Interstitial
        el: Element name in short hand notation ("El")
        oxi_state: Oxidtation state
        scd: Super cell dimension as number. The scaling is equal along xyz.
    """
    def __init__(self, inter, el, oxi_state, scd=2):
        self._inter = inter
        self._el = el
        self._oxi_state = oxi_state
        self._scd = scd
        self._relax_energies = []
        self._norelax_energies = []
        self._relax_struct = []

    def get_energy(self, n, relax=True):
        """
        Formation Energy for nth symmetrically distinct interstitial.
        """
        if relax and not self._relax_energies:
            self._relax_analysis()
        if not relax and not self._norelax_energies:
            no_inter = self._inter.defectsite_count()
            inter_gulp_kw = ('qok',)
            val_dict = self._inter.struct_valences
            val_dict[self._el] = self._oxi_state  # If element not in structure
            scd = self._scd
            scale_mat = [[scd, 0, 0], [0, scd, 0], [0, 0, scd]]
            sc = self._inter.make_supercells_with_defects(scale_mat, self._el)
            blk_energy = get_energy_buckingham(sc[0])
            no = len(sc[0].sites)
            #print no
            for i in range(1, no_inter + 1):
                inter_energy = get_energy_buckingham(
                    sc[i], keywords=inter_gulp_kw, valence_dict=val_dict
                )
                form_energy = inter_energy - blk_energy
                self._norelax_energies.append(form_energy)

        if relax:
            return self._relax_energies[n]
        else:
            return self._norelax_energies[n]

    def _relax_analysis(self):
        """
        Optimize interstitial structures
        """

        no_inter = self._inter.defectsite_count()
        inter_gulp_kw = ('optimise', 'conp', 'qok')
        val_dict = self._inter.struct_valences
        scd = self._scd
        scale_mat = [[scd, 0, 0], [0, scd, 0], [0, 0, scd]]
        sc = self._inter.make_supercells_with_defects(scale_mat, self._el)
        blk_energy, rlx_struct = get_energy_relax_structure_buckingham(sc[0])
        self._relax_struct.append(rlx_struct)
        val_dict[self._el] = self._oxi_state  # If element not in structure
        for i in range(1, no_inter + 1):
            energy, rlx_struct = get_energy_relax_structure_buckingham(
                sc[i], keywords=inter_gulp_kw, valence_dict=val_dict
            )
            form_energy = energy - blk_energy
            self._relax_energies.append(form_energy)
            self._relax_struct.append(rlx_struct)

    def get_relaxed_structure(self, n):
        """
        Optimized interstitial structure

        Args:
            n: Symmetrically distinct interstitial index

        .. note::

            To get relaxed bulk structure pass -1.
            -ve index will not work as expected.
        """
        if not self._relax_struct:
            self._relax_analysis()
        return self._relax_struct[n + 1]

    def get_percentage_volume_change(self, n):
        """
        Volume change after the introduction of interstitial

        Args:
            n: Symmetrically distinct interstitial index
        """
        if not self._relax_struct:
            self._relax_analysis()
        blk_struct = self._relax_struct[0]
        #print blk_struct
        def_struct = self._relax_struct[n + 1:n + 2][0]
        #print def_struct
        def_struct.remove(-1)
        rv = RelaxationAnalyzer(blk_struct, def_struct)
        return rv.get_percentage_volume_change()

    def get_percentage_lattice_parameter_change(self, n):
        """
        Lattice parameter change after the introduction of interstitial

        Args:
            n: Symmetrically distinct interstitial index
        """
        if not self._relax_struct:
            self._relax_analysis()
        blk_struct = self._relax_struct[0]
        def_struct = self._relax_struct[n + 1:n + 2][0]
        def_struct.remove(-1)
        rv = RelaxationAnalyzer(blk_struct, def_struct)
        return rv.get_percentage_lattice_parameter_changes()

    def get_percentage_bond_distance_change(self, n):
        """
        Bond distance change after the introduction of interstitial

        Args:
            n: Symmetrically distinct interstitial index
        """
        if not self._relax_struct:
            self._relax_analysis()
        blk_struct = self._relax_struct[0]
        def_struct = self._relax_struct[n + 1:n + 2][0]
        def_struct.remove(-1)
        #print def_struct
        rv = RelaxationAnalyzer(blk_struct, def_struct)
        return rv.get_percentage_bond_dist_changes()

    def relaxed_structure_match(self, i, j):
        """
        Check if the relaxed structures of two interstitials match

        Args:
            i: Symmetrically distinct interstitial index
            j: Symmetrically distinct interstitial index

        .. note::

            To use relaxed bulk structure pass -1.
            -ve index will not work as expected
        """
        if not self._relax_struct:
            self._relax_analysis()
        sm = StructureMatcher()
        struct1 = self._relax_struct[i + 1]
        struct2 = self._relax_struct[j + 1]
        return sm.fit(struct1, struct2)


class StructureRelaxer:
    def __init__(self, structure):
        self._unrelax_struct = structure
        self.relax()

    def relax(self):
        energy, rlx_struct = get_energy_relax_structure_buckingham(
            self._unrelax_struct)
        self._relax_struct = rlx_struct

    def get_relaxed_structure(self):
        return self._relax_struct


class InterstitialStructureRelaxer:
    """
    Performs structural relaxation for each interstitial supercell.

    Args:
        interstitial: Unrelaxed interstitial
        el: Species string in short notation
        oxi_state: Oxidation state of the element
        supercell_dim: Dimensions of super cell
    """

    def __init__(self, interstitial, el, oxi_state, supercell_dim=2):
        self._inter = interstitial
        self._scd = supercell_dim
        self._el = el
        self._oxi_state = oxi_state
        self._relax_structs = []
        self._relax_energies = []

    def relax(self):
        """
        Optimize interstitial structures
        """

        no_inter = self._inter.defectsite_count()
        inter_gulp_kw = ('optimise', 'conp', 'qok')
        val_dict = self._inter.struct_valences
        scd = self._scd
        scale_mat = [[scd, 0, 0], [0, scd, 0], [0, 0, scd]]
        sc = self._inter.make_supercells_with_defects(scale_mat, self._el)
        blk_energy, rlx_struct = get_energy_relax_structure_buckingham(sc[0])
        self._relax_structs.append(rlx_struct)
        self._relax_energies.append(blk_energy)
        val_dict[self._el] = self._oxi_state  # If element not in structure
        for i in range(1, no_inter + 1):
            try:
                energy, rlx_struct = get_energy_relax_structure_buckingham(
                    sc[i], keywords=inter_gulp_kw, valence_dict=val_dict
                )
                self._relax_energies.append(energy)
                self._relax_structs.append(rlx_struct)
            except:
                self._relax_energies.append(None)
                self._relax_structs.append(None)

        def is_empty(lst):
            for value in lst:
                if value:
                    return False
            return True

        if is_empty(self._relax_energies):
            raise IOError('Relaxation failed')

    def relaxed_structure_match(self, i, j):
        """
        Check if the relaxed structures of two interstitials match

        Args:
            i: Symmetrically distinct interstitial index
            j: Symmetrically distinct interstitial index

        .. note::

            Index 0 corresponds to bulk.
        """
        if not self._relax_structs:
            self.relax()
        sm = StructureMatcher()
        struct1 = self._relax_structs[i]
        struct2 = self._relax_structs[j]
        return sm.fit(struct1, struct2)

    def relaxed_energy_match(self, i, j):
        """
        Check if the relaxed energies of two interstitials match

        Args:
            i: Symmetrically distinct interstitial index
            j: Symmetrically distinct interstitial index

        .. note::

            Index 0 corresponds to bulk.
        """
        if not self._relax_energies:
            self.relax()
        energy1 = self._relax_energies[i]
        energy2 = self._relax_energies[j]
        return energy1 == energy2

    def get_relaxed_structure(self, n):
        """
        Get the relaxed structure of nth symmetrically distinct interstitial.

        Args:
            n: Symmetrically distinct interstitial index

        .. note::

            0 corresponds to relaxed bulk structure
        """
        if not self._relax_structs:
            self.relax()
        return self._relax_structs[n]

    def get_relaxed_energy(self, n):
        """
        Get the relaxed structure of nth symmetrically distinct interstitial.

        Args:
            n: Symmetrically distinct interstitial index

        .. note::

            0 corresponds to relaxed bulk structure
        """
        if not self._relax_energies:
            self.relax()
        return self._relax_energies[n]

    def get_relaxed_interstitial(self):
        """
        Get the relaxed structure of nth symmetrically distinct interstitial.

        Args:
            n: Symmetrically distinct interstitial index
        """
        if not self._relax_energies:
            self.relax()
        energies = self._relax_energies[:]
        structs = self._relax_structs[:]
        distinct_energy_set = set(energies[1:])  # only interstitial energies
        if None in distinct_energy_set:
            distinct_energy_set.remove(None)
        distinct_structs = [structs[0]]         # bulk
        distinct_energies = [energies[0]]
        for energy in distinct_energy_set:
            ind = energies.index(energy)
            distinct_structs.append(structs[ind])
            distinct_energies.append(energies[ind])
        return RelaxedInterstitial(
            distinct_structs, distinct_energies, self._inter.struct_valences
        )


class RelaxedInterstitial:
    """
    Stores the relaxed supercell structures for each interstitial
    Used to compute formation energies, displacement of atoms near the
    the interstitial.

    Args:
        struct_list: List of structures(supercells). The first structure should
            represent relaxed bulk structure and the subsequent ones
            interstitial structures (with the extra interstitial site
            appended at the end).
        energy_list: List of energies for relaxed interstitial structures.
            The first energy should correspond to bulk structure
        valence_dict: Valences of elements in dictionary form
    """

    def __init__(self, struct_list, energy_list, valence_dict):
        self._blk_struct = struct_list[0]
        struct_list.pop(0)
        self._structs = struct_list
        self._blk_energy = energy_list[0]
        energy_list.pop(0)
        self._energies = energy_list
        self._valence_dict = valence_dict

        self._coord_no = []
        self._coord_sites = []
        self._coord_charge_no = []

    def formation_energy(self, n, chem_pot=0):
        """
        Compute the interstitial formation energy

        Args:
            n: Index of interstitials
            chem_pot: Chemical potential of interstitial site element.
                If not given, assumed as zero. The user is strongly
                urged to supply the chemical potential value
        """
        return self._energies[n] - self._blk_energy - chem_pot

    def get_percentage_volume_change(self, n):
        """
        Volume change after the introduction of interstitial

        Args:
            n: index of interstitials
        """
        def_struct = self._structs[n:n + 1][0]
        def_struct.remove(-1)
        rv = RelaxationAnalyzer(self._blk_struct, def_struct)
        return rv.get_percentage_volume_change()

    def get_percentage_lattice_parameter_change(self, n):
        """
        Lattice parameter change after the introduction of interstitial

        Args:
            n: index of interstitials
        """
        def_struct = self._structs[n:n + 1][0]  # copy
        def_struct.remove(-1)
        rv = RelaxationAnalyzer(self._blk_struct, def_struct)
        return rv.get_percentage_lattice_parameter_changes()

    def get_percentage_bond_distance_change(self, n):
        """
        Bond distance change after the introduction of interstitial.

        Args:
            n: index of interstitials
        """
        def_struct = self._structs[n:n + 1][0]  # copy
        def_struct.remove(-1)
        rv = RelaxationAnalyzer(self._blk_struct, def_struct)
        return rv.get_percentage_bond_dist_changes()

    def get_bulk_structure(self):
        """
        Return relaxed bulk structure
        """
        return self._blk_struct

    def get_interstitial_structure(self, n):
        """
        Return relaxed bulk structure
        """
        return self._structs[n]

    def defect_count(self):
        """
        Returns the number of distinct interstitials
        """
        return len(self._structs)

    def get_defectsite(self, n):
        """
        Returns the defect site of nth interstitial.

        Args:
            n: Index of interstitial
        """
        return self._structs[n][-1]

    def get_coordination_number(self, n):
        """
        Coordination number for nth interstitial.

        Args:
            n: Index of interstitials
        """
        if not self._coord_no:
            self._coord_find()
        return self._coord_no[n]

    def get_charge_coordination_number(self, n):
        """
        Charge coordination number for nth interstitial.

        Args:
            n: Index of interstitials
        """
        if not self._coord_charge_no:
            self._coord_find()
        return self._coord_charge_no[n]

    def get_coordinated_sites(self, n):
        """
        Coordinated sites for nth interstitial.

        Args:
            n: Index of interstitials
        """
        if not self._coord_sites:
            self._coord_find()
        return self._coord_sites[n]

    def get_coordinated_bulk_sites(self, n):
        """
        Bulk sites corresponding to the coordinated sites for nth interstitial.

        Args:
            n: Index of interstitials
        """
        blk_sites = []
        for site in self.get_coordinated_sites(n):
            site_index = self._structs[n].sites.index(site)
            blk_sites.append(self._blk_struct[site_index])
        return blk_sites

    def get_coordinated_site_displacement(self, n):
        """
        Compute the total displacement of coordinated sites from the
        interstitial sites during the relaxation

        Args:
            n: Index  of defect site
        """
        coord_sites = self.get_coordinated_sites(n)
        coord_blk_sites = self.get_coordinated_bulk_sites(n)
        dist_sum = 0
        for i in range(len(coord_sites)):
            dist_sum += coord_sites[i].distance_from_point(coord_blk_sites[i])
            # How to compute the average?
        return dist_sum


    def _coord_find(self):
        """
        calls VoronoiCoordFinder to compute the coordination number,
        coordination charge
        """
        for i in range(self.defect_count()):
            struct = self._structs[i].copy()
            coord_finder = VoronoiCoordFinder(struct)
            self._coord_no.append(coord_finder.get_coordination_number(-1))
            self._coord_sites.append(coord_finder.get_coordinated_sites(-1))
            coord_chrg = 0
            for site, weight in coord_finder.get_voronoi_polyhedra(-1).items():
                coord_chrg += weight * self._valence_dict[site.species_string]
            self._coord_charge_no.append(coord_chrg)


def symmetry_reduced_voronoi_nodes(structure, rad_dict):
    """
    Obtain symmetry reduced voronoi nodes using Zeo++ and
    pymatgen.symmetry.finder.SymmetryFinder

    Args:
        strucutre: pymatgen Structure object

    Returns:
        Symmetrically distinct voronoi nodes as pymatgen Strucutre
    """

    def add_closest_equiv_site(dist_sites, equiv_sites):
        if not dist_sites:
            dist_sites.append(equiv_sites[0])
        else:
            avg_dists = []
            for site in equiv_sites:
                dists = [site.distance(dst_site, jimage=[0, 0, 0])
                         for dst_site in dist_sites]
                avg_dist = sum(dists) / len(dist_sites)
                avg_dists.append(avg_dist)

            min_avg_dist = min(avg_dists)
            ind = avg_dists.index(min_avg_dist)
            dist_sites.append(equiv_sites[ind])

<<<<<<< HEAD
    dist_sites = []
    for equiv_sites in equiv_sites_list:
        add_closest_equiv_site(dist_sites, equiv_sites)

    #lat = structure.lattice
    #sp = [site.specie for site in sites]   # "X" because to Zeo++
    #coords = [site.coords for site in sites]
    #vor_node_radii = [site.properties['voronoi_radius'] for site in sites]
    #vor_node_struct = Structure(lat, sp, coords,
    #        coords_are_cartesian=True,
    #        site_properties={'voronoi_radius':vor_node_radii}
    #        )
    return dist_sites
=======
    vor_node_struct, vor_facecenter_struct  = get_voronoi_nodes(
                    structure, rad_dict)
    vor_node_symmetry_finder = SymmetryFinder(vor_node_struct, symprec=1e-1)
    vor_node_symm_struct = vor_node_symmetry_finder.get_symmetrized_structure()
    node_equiv_sites_list = vor_node_symm_struct.equivalent_sites
        
    node_dist_sites = []
    for equiv_sites in node_equiv_sites_list:
        add_closest_equiv_site(node_dist_sites, equiv_sites)
            
    vor_fc_symmetry_finder = SymmetryFinder(
                    vor_facecenter_struct, symprec=1e-1)
    vor_fc_symm_struct = vor_fc_symmetry_finder.get_symmetrized_structure()
    facecenter_equiv_sites_list = vor_fc_symm_struct.equivalent_sites
        
    facecenter_dist_sites = []
    for equiv_sites in facecenter_equiv_sites_list:
        add_closest_equiv_site(facecenter_dist_sites, equiv_sites)
    if not facecenter_equiv_sites_list:     # Fix this so doesn't arise
        facecenter_dist_sites = vor_facecenter_struct.sites

    return node_dist_sites, facecenter_dist_sites
>>>>>>> 59014c77
<|MERGE_RESOLUTION|>--- conflicted
+++ resolved
@@ -87,7 +87,7 @@
             coord_no = int(round(coord_finder.get_coordination_number(i)))
             try:
                 tab_oxi_states = map(int, _ion_radii[el].keys())
-                tab_oxi_states.sort() 
+                tab_oxi_states.sort()
                 oxi_state = nearest_key(tab_oxi_states, oxi_state)
                 radius = _ion_radii[el][str(oxi_state)][str(coord_no)]
             except KeyError:
@@ -522,20 +522,10 @@
                         structure
                         )
             except:
-                raise 
+                raise
         self._valence_dict = valences
         self._rad_dict = radii
 
-<<<<<<< HEAD
-        #Use Zeo++ to obtain the voronoi nodes. Apply symmetry reduction and
-        #the symmetry reduced voronoi nodes
-        #are possible candidates for interstitial sites
-        #try:
-        possible_interstitial_sites = symmetry_reduced_voronoi_nodes(
-                self._structure, self._rad_dict)
-        #except:
-        #    raise ValueError("Symmetry_reduced_voronoi_nodes failed")
-=======
         """
         Use Zeo++ to obtain the voronoi nodes. Apply symmetry reduction
         and the symmetry reduced voronoi nodes are possible candidates
@@ -544,14 +534,13 @@
         vor_node_sites, vor_facecenter_sites = symmetry_reduced_voronoi_nodes(
                 self._structure, self._rad_dict
                 )
-        
+
         if site_type == 'voronoi_vertex':
             possible_interstitial_sites = vor_node_sites
         elif site_type == 'voronoi_facecenter':
             possible_interstitial_sites = vor_facecenter_sites
         else:
             raise ValueError("Input site type not implemented")
->>>>>>> 59014c77
 
         #Do futher processing on possibleInterstitialSites to obtain
         #interstitial sites
@@ -1290,41 +1279,25 @@
             ind = avg_dists.index(min_avg_dist)
             dist_sites.append(equiv_sites[ind])
 
-<<<<<<< HEAD
-    dist_sites = []
-    for equiv_sites in equiv_sites_list:
-        add_closest_equiv_site(dist_sites, equiv_sites)
-
-    #lat = structure.lattice
-    #sp = [site.specie for site in sites]   # "X" because to Zeo++
-    #coords = [site.coords for site in sites]
-    #vor_node_radii = [site.properties['voronoi_radius'] for site in sites]
-    #vor_node_struct = Structure(lat, sp, coords,
-    #        coords_are_cartesian=True,
-    #        site_properties={'voronoi_radius':vor_node_radii}
-    #        )
-    return dist_sites
-=======
     vor_node_struct, vor_facecenter_struct  = get_voronoi_nodes(
                     structure, rad_dict)
     vor_node_symmetry_finder = SymmetryFinder(vor_node_struct, symprec=1e-1)
     vor_node_symm_struct = vor_node_symmetry_finder.get_symmetrized_structure()
     node_equiv_sites_list = vor_node_symm_struct.equivalent_sites
-        
+
     node_dist_sites = []
     for equiv_sites in node_equiv_sites_list:
         add_closest_equiv_site(node_dist_sites, equiv_sites)
-            
+
     vor_fc_symmetry_finder = SymmetryFinder(
                     vor_facecenter_struct, symprec=1e-1)
     vor_fc_symm_struct = vor_fc_symmetry_finder.get_symmetrized_structure()
     facecenter_equiv_sites_list = vor_fc_symm_struct.equivalent_sites
-        
+
     facecenter_dist_sites = []
     for equiv_sites in facecenter_equiv_sites_list:
         add_closest_equiv_site(facecenter_dist_sites, equiv_sites)
     if not facecenter_equiv_sites_list:     # Fix this so doesn't arise
         facecenter_dist_sites = vor_facecenter_struct.sites
 
-    return node_dist_sites, facecenter_dist_sites
->>>>>>> 59014c77
+    return node_dist_sites, facecenter_dist_sites