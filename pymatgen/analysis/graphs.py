--- conflicted
+++ resolved
@@ -2142,29 +2142,8 @@
             original.break_edge(bond[0], bond[1], allow_reverse=allow_reverse)
 
         if nx.is_weakly_connected(original.graph):
-<<<<<<< HEAD
             raise MolGraphSplitError("Cannot split molecule; \
                                 MoleculeGraph is still connected.")
-=======
-            raise MolGraphSplitError("Cannot split molecule; MoleculeGraph is still connected.")
-
-        # alter any bonds before partition, to avoid remapping
-        if alterations is not None:
-            for (u, v) in alterations.keys():
-                if "weight" in alterations[(u, v)]:
-                    weight = alterations[(u, v)]["weight"]
-                    del alterations[(u, v)]["weight"]
-                    edge_properties = alterations[(u, v)] if len(alterations[(u, v)]) != 0 else None
-                    original.alter_edge(u, v, new_weight=weight, new_edge_properties=edge_properties)
-                else:
-                    original.alter_edge(u, v, new_edge_properties=alterations[(u, v)])
-
-        sub_mols = []
-
-        # Had to use nx.weakly_connected_components because of deprecation
-        # of nx.weakly_connected_component_subgraphs
-        subgraphs = [original.graph.subgraph(c) for c in nx.weakly_connected_components(original.graph)]
->>>>>>> 2352adbd
 
         else:
 
@@ -2179,24 +2158,8 @@
                         original.alter_edge(u, v, new_weight=weight,
                                             new_edge_properties=edge_properties)
                     else:
-<<<<<<< HEAD
                         original.alter_edge(u, v,
                                             new_edge_properties=alterations[(u, v)])
-=======
-                        properties[prop] = [prop_set[prop]]
-
-            # Site properties must be present for all atoms in the molecule
-            # in order to be used for Molecule instantiation
-            for k, v in properties.items():
-                if len(v) != len(species):
-                    del properties[k]
-
-            new_mol = Molecule(species, coords, charge=charge, site_properties=properties)
-            graph_data = json_graph.adjacency_data(new_graph)
-
-            # create new MoleculeGraph
-            sub_mols.append(MoleculeGraph(new_mol, graph_data=graph_data))
->>>>>>> 2352adbd
 
             return original.get_disconnected_fragments()
 
