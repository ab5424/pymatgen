--- conflicted
+++ resolved
@@ -836,23 +836,6 @@
             Structure: Structure with spin magnitudes added.
         """
         for idx, site in enumerate(structure):
-<<<<<<< HEAD
-            props = getattr(site.specie, "_properties", None)
-            spin = site.specie._properties.get("spin") if props else None
-            sign = int(spin) if spin else 0
-            new_properties = site.specie._properties.copy()
-            # this very hacky bit of code only works because we know
-            # that on disordered sites in this class, all species are the same
-            # but have different spins, and this is comma-delimited
-            sp = str(site.specie).split(",", maxsplit=1)[0]
-            new_properties.update({"spin": sign * self.mag_species_spin.get(sp, 0)})
-            new_specie = Species(
-                site.specie.symbol,
-                getattr(site.specie, "oxi_state", None),
-                new_properties,
-            )
-            structure.replace(idx, new_specie, properties=site.properties)
-=======
             if getattr(site.specie, "spin", None):
                 spin = site.specie.spin
                 spin = getattr(site.specie, "spin", None)
@@ -869,7 +852,6 @@
                         spin=new_spin,
                     )
                     structure.replace(idx, new_specie, properties=site.properties)
->>>>>>> edd80a85
         logger.debug(f"Structure with spin magnitudes:\n{structure}")
         return structure
 
