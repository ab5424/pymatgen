--- conflicted
+++ resolved
@@ -801,15 +801,9 @@
         )
 
         freq_on_patt = re.compile(
-<<<<<<< HEAD
-            r"Harmonic\sfrequencies\s+\(cm\*\*-1\),\sIR\sintensities.*Raman.*")
-        rot_temps_patt = re.compile(
-            r"Rotational temperatures \(Kelvin\)\s+(\S+)\s+(\S+)\s+(\S+)")
-=======
             r"Harmonic\sfrequencies\s+\(cm\*\*-1\),\sIR\sintensities.*Raman.*"
         )
 
->>>>>>> dfd1f4af
         normal_mode_patt = re.compile(
             r"\s+(\d+)\s+(\d+)\s+([0-9\.-]{4,5})\s+([0-9\.-]{4,5}).*"
         )
