# Copyright (c) Pymatgen Development Team.
# Distributed under the terms of the MIT License.


from __future__ import annotations

import os
import unittest

import pytest

from pymatgen.io.qchem.sets import (
    ForceSet,
    FreqSet,
    OptSet,
    PESScanSet,
    QChemDictSet,
    QCInput,
    SinglePointSet,
    TransitionStateSet,
)
from pymatgen.util.testing import PymatgenTest

<<<<<<< HEAD
__author__ = "Samuel Blau, Brandon Wood, Shyam Dwaraknath, Evan Spotte-Smith"
__copyright__ = "Copyright 2018, The Materials Project"
__version__ = "0.1"
__maintainer__ = "Samuel Blau"
__email__ = "samblau1@gmail.com"
=======
__author__ = "Samuel Blau, Brandon Wood, Shyam Dwaraknath, Evan Spotte-Smith, Ryan Kingsbury"
__copyright__ = "Copyright 2018-2022, The Materials Project"
>>>>>>> ff0f26a5


test_dir = os.path.join(PymatgenTest.TEST_FILES_DIR, "molecules")


class QChemDictSetTest(PymatgenTest):
    def test_init(self):
        test_molecule = QCInput.from_file(os.path.join(test_dir, "new_qchem_files/pcm.qin")).molecule
        test_DictSet = QChemDictSet(
            molecule=test_molecule,
            job_type="opt",
            basis_set="6-31G*",
            scf_algorithm="diis",
        )
        self.assertEqual(
            test_DictSet.rem,
            {
                "job_type": "opt",
                "gen_scfman": "true",
                "basis": "6-31g*",
                "max_scf_cycles": "100",
                "method": "wb97mv",
                "scf_algorithm": "diis",
                "xc_grid": "3",
                "thresh": "14",
                "s2thresh": "16",
                "geom_opt_max_cycles": "200",
                "symmetry": "false",
                "sym_ignore": "true",
                "resp_charges": "true",
            },
        )
        self.assertEqual(test_DictSet.pcm, {})
        self.assertEqual(test_DictSet.solvent, {})
        self.assertEqual(test_DictSet.smx, {})
        self.assertEqual(test_DictSet.molecule, test_molecule)

    def test_full_init(self):
        test_molecule = QCInput.from_file(os.path.join(test_dir, "new_qchem_files/pcm.qin")).molecule

        test_DictSet = QChemDictSet(
            molecule=test_molecule,
            job_type="opt",
            basis_set="6-31g*",
            scf_algorithm="diis",
            dft_rung=2,
            pcm_dielectric=10.0,
            max_scf_cycles=35,
        )
        self.assertEqual(
            test_DictSet.rem,
            {
                "job_type": "opt",
                "gen_scfman": "true",
                "basis": "6-31g*",
                "max_scf_cycles": "35",
                "method": "b97-d3",
                "dft_d": "d3_bj",
                "geom_opt_max_cycles": "200",
                "scf_algorithm": "diis",
                "xc_grid": "3",
                "thresh": "14",
                "s2thresh": "16",
                "solvent_method": "pcm",
                "symmetry": "false",
                "sym_ignore": "true",
                "resp_charges": "true",
            },
        )
        self.assertEqual(
            test_DictSet.pcm,
            {
                "heavypoints": "194",
                "hpoints": "194",
                "radii": "uff",
                "theory": "cpcm",
                "vdwscale": "1.1",
            },
        )
        self.assertEqual(test_DictSet.solvent, {"dielectric": "10.0"})
        self.assertEqual(test_DictSet.molecule, test_molecule)

        test_DictSet = QChemDictSet(
            molecule=test_molecule,
            job_type="opt",
            basis_set="6-31g*",
            scf_algorithm="diis",
            dft_rung=2,
            smd_solvent="water",
            max_scf_cycles=35,
        )
        self.assertEqual(
            test_DictSet.rem,
            {
                "job_type": "opt",
                "gen_scfman": "true",
                "basis": "6-31g*",
                "max_scf_cycles": "35",
                "method": "b97-d3",
                "dft_d": "d3_bj",
                "geom_opt_max_cycles": "200",
                "scf_algorithm": "diis",
                "xc_grid": "3",
                "thresh": "14",
                "s2thresh": "16",
                "solvent_method": "smd",
                "ideriv": "1",
                "symmetry": "false",
                "sym_ignore": "true",
                "resp_charges": "true",
            },
        )
        self.assertEqual(test_DictSet.smx, {"solvent": "water"})

    def test_overwrite_input(self):
        test_molecule = QCInput.from_file(os.path.join(test_dir, "new_qchem_files/pcm.qin")).molecule
        overwrite_inputs = {
            "rem": {
                "method": "b3lyp",
                "basis": "6-31g*",
                "thresh": "10",
                "s2thresh": "12",
                "xc_grid": "000150000302",
            }
        }
        test_OptSet = OptSet(molecule=test_molecule, overwrite_inputs=overwrite_inputs)
        act_rem = {
            "job_type": "opt",
            "gen_scfman": "true",
            "basis": "6-31g*",
            "max_scf_cycles": "100",
            "method": "b3lyp",
            "scf_algorithm": "diis",
            "xc_grid": "000150000302",
            "geom_opt_max_cycles": "200",
            "thresh": "10",
            "s2thresh": "12",
            "symmetry": "false",
            "sym_ignore": "true",
            "resp_charges": "true",
        }
        self.assertDictEqual(act_rem, test_OptSet.rem)

    def test_double_solvation(self):
        test_molecule = QCInput.from_file(os.path.join(test_dir, "new_qchem_files/pcm.qin")).molecule
        raised_error = False
        dict_set = None
        try:
            dict_set = QChemDictSet(
                molecule=test_molecule,
                job_type="opt",
                basis_set="6-31g*",
                scf_algorithm="diis",
                dft_rung=1,
                pcm_dielectric=10.0,
                smd_solvent="water",
                max_scf_cycles=35,
            )
        except ValueError:
            raised_error = True

        self.assertTrue(raised_error)
        self.assertEqual(dict_set, None)

    def test_pcm_write(self):
        test_molecule = QCInput.from_file(os.path.join(test_dir, "new_qchem_files/pcm.qin")).molecule
        dict_set = QChemDictSet(
            molecule=test_molecule,
            job_type="opt",
            basis_set="6-31g*",
            scf_algorithm="diis",
            dft_rung=5,
            pcm_dielectric=10.0,
            max_scf_cycles=35,
        )
        dict_set.write("mol.qin")
        test_dict = QCInput.from_file("mol.qin").as_dict()
        rem = {
            "job_type": "opt",
            "basis": "6-31G*",
            "max_scf_cycles": "35",
            "method": "wb97m(2)",
            "geom_opt_max_cycles": "200",
            "gen_scfman": "true",
            "scf_algorithm": "diis",
            "xc_grid": "3",
            "thresh": "14",
            "s2thresh": "16",
            "solvent_method": "pcm",
            "symmetry": "false",
            "sym_ignore": "true",
            "resp_charges": "true",
        }
        pcm = {
            "heavypoints": "194",
            "hpoints": "194",
            "radii": "uff",
            "theory": "cpcm",
            "vdwscale": "1.1",
        }
        qc_input = QCInput(molecule=test_molecule, rem=rem, pcm=pcm, solvent={"dielectric": 10.0})
        for k, v in qc_input.as_dict().items():
            self.assertEqual(v, test_dict[k])
        os.remove("mol.qin")

    def test_isosvp_write(self):
        """
        Also tests overwrite_inputs with a RHOISO value
        """
        test_molecule = QCInput.from_file(os.path.join(test_dir, "new_qchem_files/pcm.qin")).molecule
        dict_set = QChemDictSet(
            molecule=test_molecule,
            job_type="opt",
            basis_set="def2-SVPD",
            scf_algorithm="diis",
            dft_rung=5,
            isosvp_dielectric=62,
            max_scf_cycles=35,
            overwrite_inputs={"svp": {"RHOISO": 0.0009}},
        )
        dict_set.write("mol.qin")
        test_dict = QCInput.from_file("mol.qin").as_dict()
        rem = {
            "job_type": "opt",
            "basis": "def2-SVPD",
            "max_scf_cycles": "35",
            "method": "wb97mv",
            "geom_opt_max_cycles": "200",
            "gen_scfman": "false",
            "scf_algorithm": "diis",
            "xc_grid": "3",
            "thresh": "14",
            "s2thresh": "16",
            "solvent_method": "isosvp",
            "symmetry": "false",
            "sym_ignore": "true",
            "resp_charges": "true",
        }

        qc_input = QCInput(
            molecule=test_molecule,
            rem=rem,
            pcm_nonels=None,
            svp={"RHOISO": 0.0009, "DIELST": 62, "NPTLEB": 1202, "ITRNGR": 2, "IROTGR": 2},
        )
        for k, v in qc_input.as_dict().items():
            self.assertEqual(v, test_dict[k])
        os.remove("mol.qin")

    def test_smd_write(self):
        test_molecule = QCInput.from_file(os.path.join(test_dir, "new_qchem_files/pcm.qin")).molecule
        dict_set = QChemDictSet(
            molecule=test_molecule,
            job_type="opt",
            basis_set="6-31g*",
            scf_algorithm="diis",
            dft_rung=4,
            smd_solvent="water",
            max_scf_cycles=35,
        )
        dict_set.write("mol.qin")
        test_dict = QCInput.from_file("mol.qin").as_dict()
        rem = {
            "job_type": "opt",
            "basis": "6-31G*",
            "max_scf_cycles": "35",
            "method": "wb97mv",
            "geom_opt_max_cycles": "200",
            "gen_scfman": "true",
            "scf_algorithm": "diis",
            "xc_grid": "3",
            "thresh": "14",
            "s2thresh": "16",
            "solvent_method": "smd",
            "ideriv": "1",
            "symmetry": "false",
            "sym_ignore": "true",
            "resp_charges": "true",
        }
        qc_input = QCInput(molecule=test_molecule, rem=rem, smx={"solvent": "water"})
        for k, v in qc_input.as_dict().items():
            self.assertEqual(v, test_dict[k])
        os.remove("mol.qin")

    def test_cmirs_write(self):
        """
        Also tests overwrite_inputs with a RHOISO value
        """
        test_molecule = QCInput.from_file(os.path.join(test_dir, "new_qchem_files/pcm.qin")).molecule
        dict_set = QChemDictSet(
            molecule=test_molecule,
            job_type="opt",
            basis_set="def2-SVPD",
            scf_algorithm="diis",
            dft_rung=5,
            cmirs_solvent="water",
            max_scf_cycles=35,
            overwrite_inputs={"svp": {"RHOISO": 0.0005}},
        )
        dict_set.write("mol.qin")
        test_dict = QCInput.from_file("mol.qin").as_dict()
        rem = {
            "job_type": "opt",
            "basis": "def2-SVPD",
            "max_scf_cycles": "35",
            "method": "wb97mv",
            "geom_opt_max_cycles": "200",
            "gen_scfman": "false",
            "scf_algorithm": "diis",
            "xc_grid": "3",
            "thresh": "14",
            "s2thresh": "16",
            "solvent_method": "isosvp",
            "symmetry": "false",
            "sym_ignore": "true",
            "resp_charges": "true",
        }
        pcm_nonels = {
            "A": -0.006496,
            "B": 0.050833,
            "C": -566.7,
            "D": -30.503,
            "gamma": 3.2,
            "solvrho": 0.05,
            "Delta": 7,
            "GauLag_N": 40,
        }

        qc_input = QCInput(
            molecule=test_molecule,
            rem=rem,
            pcm_nonels=pcm_nonels,
            svp={"RHOISO": 0.0005, "DIELST": 78.39, "NPTLEB": 1202, "ITRNGR": 2, "IROTGR": 2, "IPNRF": 1, "IDEFESR": 1},
        )
        for k, v in qc_input.as_dict().items():
            self.assertEqual(v, test_dict[k])
        os.remove("mol.qin")

    def test_custom_smd_write(self):
        test_molecule = QCInput.from_file(os.path.join(test_dir, "new_qchem_files/pcm.qin")).molecule
        dict_set = QChemDictSet(
            molecule=test_molecule,
            job_type="opt",
            basis_set="6-31g*",
            scf_algorithm="diis",
            dft_rung=4,
            smd_solvent="custom",
            custom_smd="90.00,1.415,0.00,0.735,20.2,0.00,0.00",
            max_scf_cycles=35,
        )
        dict_set.write("mol.qin")
        test_dict = QCInput.from_file("mol.qin").as_dict()
        rem = {
            "job_type": "opt",
            "basis": "6-31G*",
            "max_scf_cycles": "35",
            "method": "wb97mv",
            "geom_opt_max_cycles": "200",
            "gen_scfman": "true",
            "scf_algorithm": "diis",
            "xc_grid": "3",
            "thresh": "14",
            "s2thresh": "16",
            "solvent_method": "smd",
            "ideriv": "1",
            "symmetry": "false",
            "sym_ignore": "true",
            "resp_charges": "true",
        }
        qc_input = QCInput(molecule=test_molecule, rem=rem, smx={"solvent": "other"})
        for k, v in qc_input.as_dict().items():
            self.assertEqual(v, test_dict[k])
        os.remove("mol.qin")
        with open("solvent_data") as sd:
            lines = sd.readlines()
            self.assertEqual(lines[0], "90.00,1.415,0.00,0.735,20.2,0.00,0.00")
        os.remove("solvent_data")

    def test_solvation_warnings(self):
        """
        Tests warnings / errors resulting from nonsensical overwrite_inputs
        """
        test_molecule = QCInput.from_file(os.path.join(test_dir, "new_qchem_files/pcm.qin")).molecule
        with pytest.raises(RuntimeError, match="CMIRS is only parameterized"):
            QChemDictSet(
                molecule=test_molecule,
                job_type="opt",
                basis_set="def2-SVPD",
                scf_algorithm="diis",
                dft_rung=5,
                cmirs_solvent="water",
                max_scf_cycles=35,
                overwrite_inputs={"svp": {"RHOISO": 0.0007}},
            )
        with pytest.warns(UserWarning, match="Setting IDEFESR=0"):
            QChemDictSet(
                molecule=test_molecule,
                job_type="opt",
                basis_set="def2-SVPD",
                scf_algorithm="diis",
                dft_rung=5,
                cmirs_solvent="water",
                max_scf_cycles=35,
                overwrite_inputs={"svp": {"IDEFESR": 0}},
            )
        with pytest.warns(UserWarning, match="Setting IDEFESR=1"):
            QChemDictSet(
                molecule=test_molecule,
                job_type="opt",
                basis_set="def2-SVPD",
                scf_algorithm="diis",
                dft_rung=5,
                isosvp_dielectric=78,
                max_scf_cycles=35,
                overwrite_inputs={"svp": {"IDEFESR": 1}},
            )
        with pytest.warns(UserWarning, match="Setting DIELST"):
            QChemDictSet(
                molecule=test_molecule,
                job_type="opt",
                basis_set="def2-SVPD",
                scf_algorithm="diis",
                dft_rung=5,
                pcm_dielectric=78,
                max_scf_cycles=35,
                overwrite_inputs={"svp": {"DIELST": 67}},
            )
        with pytest.warns(UserWarning, match="The solvent section will be ignored"):
            QChemDictSet(
                molecule=test_molecule,
                job_type="opt",
                basis_set="def2-SVPD",
                scf_algorithm="diis",
                dft_rung=5,
                isosvp_dielectric=78,
                max_scf_cycles=35,
                overwrite_inputs={"solvent": {"dielectric": 67}},
            )


class SinglePointSetTest(PymatgenTest):
    def test_init(self):
        test_molecule = QCInput.from_file(os.path.join(test_dir, "new_qchem_files/pcm.qin")).molecule
        test_SPSet = SinglePointSet(molecule=test_molecule)
        self.assertEqual(
            test_SPSet.rem,
            {
                "job_type": "sp",
                "gen_scfman": "true",
                "basis": "def2-tzvpd",
                "max_scf_cycles": "100",
                "method": "wb97mv",
                "scf_algorithm": "diis",
                "xc_grid": "3",
                "thresh": "14",
                "s2thresh": "16",
                "symmetry": "false",
                "sym_ignore": "true",
                "resp_charges": "true",
            },
        )
        self.assertEqual(test_SPSet.pcm, {})
        self.assertEqual(test_SPSet.solvent, {})
        self.assertEqual(test_SPSet.molecule, test_molecule)

    def test_scf_extra_print(self):
        test_molecule = QCInput.from_file(os.path.join(test_dir, "new_qchem_files/pcm.qin")).molecule
        test_SPSet = SinglePointSet(molecule=test_molecule, extra_scf_print=True)
        self.assertEqual(
            test_SPSet.rem,
            {
                "job_type": "sp",
                "gen_scfman": "true",
                "basis": "def2-tzvppd",
                "max_scf_cycles": "100",
                "method": "wb97xd",
                "scf_algorithm": "diis",
                "xc_grid": "3",
                "thresh": "14",
                "s2thresh": "16",
                "symmetry": "false",
                "sym_ignore": "true",
                "resp_charges": "true",
                "scf_convergence": "8",
                "scf_final_print": "3",
            },
        )
        self.assertEqual(test_SPSet.pcm, {})
        self.assertEqual(test_SPSet.solvent, {})
        self.assertEqual(test_SPSet.molecule, test_molecule)

    def test_pcm_init(self):
        test_molecule = QCInput.from_file(os.path.join(test_dir, "new_qchem_files/pcm.qin")).molecule
        test_SPSet = SinglePointSet(molecule=test_molecule, pcm_dielectric=10.0)
        self.assertEqual(
            test_SPSet.rem,
            {
                "job_type": "sp",
                "gen_scfman": "true",
                "basis": "def2-tzvpd",
                "max_scf_cycles": "100",
                "method": "wb97mv",
                "scf_algorithm": "diis",
                "xc_grid": "3",
                "thresh": "14",
                "s2thresh": "16",
                "solvent_method": "pcm",
                "symmetry": "false",
                "sym_ignore": "true",
                "resp_charges": "true",
            },
        )
        self.assertEqual(
            test_SPSet.pcm,
            {
                "heavypoints": "194",
                "hpoints": "194",
                "radii": "uff",
                "theory": "cpcm",
                "vdwscale": "1.1",
            },
        )
        self.assertEqual(test_SPSet.solvent, {"dielectric": "10.0"})
        self.assertEqual(test_SPSet.molecule, test_molecule)

    def test_isosvp_init(self):
        test_molecule = QCInput.from_file(os.path.join(test_dir, "new_qchem_files/pcm.qin")).molecule
        test_SPSet = SinglePointSet(molecule=test_molecule, isosvp_dielectric=10.0)
        self.assertEqual(
            test_SPSet.rem,
            {
                "job_type": "sp",
                "gen_scfman": "false",
                "basis": "def2-tzvppd",
                "max_scf_cycles": "100",
                "method": "wb97xd",
                "scf_algorithm": "diis",
                "xc_grid": "3",
                "thresh": "14",
                "s2thresh": "16",
                "solvent_method": "isosvp",
                "symmetry": "false",
                "sym_ignore": "true",
                "resp_charges": "true",
            },
        )
        self.assertEqual(
            test_SPSet.svp,
            {"dielst": "10.0", "rhoiso": "0.001", "nptleb": "1202", "itrngr": "2", "irotgr": "2"},
        )
        self.assertEqual(test_SPSet.molecule, test_molecule)

    def test_smd_init(self):
        test_molecule = QCInput.from_file(os.path.join(test_dir, "new_qchem_files/pcm.qin")).molecule
        test_SPSet = SinglePointSet(molecule=test_molecule, smd_solvent="water")
        self.assertEqual(
            test_SPSet.rem,
            {
                "job_type": "sp",
                "gen_scfman": "true",
                "basis": "def2-tzvpd",
                "max_scf_cycles": "100",
                "method": "wb97mv",
                "scf_algorithm": "diis",
                "xc_grid": "3",
                "thresh": "14",
                "s2thresh": "16",
                "solvent_method": "smd",
                "ideriv": "1",
                "symmetry": "false",
                "sym_ignore": "true",
                "resp_charges": "true",
            },
        )
        self.assertEqual(test_SPSet.smx, {"solvent": "water"})
        self.assertEqual(test_SPSet.molecule, test_molecule)

    def test_cmirs_init(self):
        test_molecule = QCInput.from_file(os.path.join(test_dir, "new_qchem_files/pcm.qin")).molecule
        test_SPSet = SinglePointSet(
            molecule=test_molecule, cmirs_solvent="benzene", overwrite_inputs={"svp": {"RHOISO": 0.0005}}
        )
        self.assertEqual(
            test_SPSet.rem,
            {
                "job_type": "sp",
                "gen_scfman": "false",
                "basis": "def2-tzvppd",
                "max_scf_cycles": "100",
                "method": "wb97xd",
                "scf_algorithm": "diis",
                "xc_grid": "3",
                "thresh": "14",
                "s2thresh": "16",
                "solvent_method": "isosvp",
                "symmetry": "false",
                "sym_ignore": "true",
                "resp_charges": "true",
            },
        )
        self.assertEqual(
            test_SPSet.svp,
            {
                "dielst": "2.28",
                "rhoiso": "0.0005",
                "nptleb": "1202",
                "itrngr": "2",
                "irotgr": "2",
                "ipnrf": "1",
                "idefesr": "1",
            },
        )
        self.assertEqual(
            test_SPSet.pcm_nonels,
            {
                "a": "-0.00572",
                "b": "0.01116",
                "c": None,
                "d": None,
                "gamma": None,
                "solvrho": "0.0421",
                "gaulag_n": "40",
                "delta": "7",
            },
        )
        self.assertEqual(test_SPSet.molecule, test_molecule)

    def test_plots_init(self):
        test_molecule = QCInput.from_file(os.path.join(test_dir, "new_qchem_files/pcm.qin")).molecule
        test_SPSet = SinglePointSet(molecule=test_molecule, smd_solvent="water", plot_cubes=True)
        self.assertEqual(
            test_SPSet.rem,
            {
                "job_type": "sp",
                "gen_scfman": "true",
                "basis": "def2-tzvpd",
                "max_scf_cycles": "100",
                "method": "wb97mv",
                "scf_algorithm": "diis",
                "xc_grid": "3",
                "thresh": "14",
                "s2thresh": "16",
                "solvent_method": "smd",
                "ideriv": "1",
                "symmetry": "false",
                "sym_ignore": "true",
                "resp_charges": "true",
                "plots": "true",
                "make_cube_files": "true",
            },
        )
        self.assertEqual(test_SPSet.plots, {"grid_spacing": "0.05", "total_density": "0"})
        self.assertEqual(test_SPSet.smx, {"solvent": "water"})
        self.assertEqual(test_SPSet.molecule, test_molecule)


class OptSetTest(PymatgenTest):
    def test_init(self):
        test_molecule = QCInput.from_file(os.path.join(test_dir, "new_qchem_files/pcm.qin")).molecule
        test_OptSet = OptSet(molecule=test_molecule)
        self.assertEqual(
            test_OptSet.rem,
            {
                "job_type": "opt",
                "gen_scfman": "true",
                "basis": "def2-svpd",
                "max_scf_cycles": "100",
                "method": "wb97mv",
                "scf_algorithm": "diis",
                "xc_grid": "3",
                "thresh": "14",
                "s2thresh": "16",
                "geom_opt_max_cycles": "200",
                "symmetry": "false",
                "sym_ignore": "true",
                "resp_charges": "true",
            },
        )
        self.assertEqual(test_OptSet.pcm, {})
        self.assertEqual(test_OptSet.solvent, {})
        self.assertEqual(test_OptSet.smx, {})
        self.assertEqual(test_OptSet.molecule, test_molecule)

    def test_pcm_init(self):
        test_molecule = QCInput.from_file(os.path.join(test_dir, "new_qchem_files/pcm.qin")).molecule
        test_OptSet = OptSet(molecule=test_molecule, pcm_dielectric=10.0)
        self.assertEqual(
            test_OptSet.rem,
            {
                "job_type": "opt",
                "gen_scfman": "true",
                "basis": "def2-svpd",
                "max_scf_cycles": "100",
                "method": "wb97mv",
                "geom_opt_max_cycles": "200",
                "scf_algorithm": "diis",
                "xc_grid": "3",
                "thresh": "14",
                "s2thresh": "16",
                "solvent_method": "pcm",
                "symmetry": "false",
                "sym_ignore": "true",
                "resp_charges": "true",
            },
        )
        self.assertEqual(
            test_OptSet.pcm,
            {
                "heavypoints": "194",
                "hpoints": "194",
                "radii": "uff",
                "theory": "cpcm",
                "vdwscale": "1.1",
            },
        )
        self.assertEqual(test_OptSet.solvent, {"dielectric": "10.0"})
        self.assertEqual(test_OptSet.molecule, test_molecule)

    def test_smd_init(self):
        test_molecule = QCInput.from_file(os.path.join(test_dir, "new_qchem_files/pcm.qin")).molecule
        test_OptSet = OptSet(molecule=test_molecule, smd_solvent="water")
        self.assertEqual(
            test_OptSet.rem,
            {
                "job_type": "opt",
                "gen_scfman": "true",
                "basis": "def2-svpd",
                "max_scf_cycles": "100",
                "method": "wb97mv",
                "geom_opt_max_cycles": "200",
                "scf_algorithm": "diis",
                "xc_grid": "3",
                "thresh": "14",
                "s2thresh": "16",
                "solvent_method": "smd",
                "ideriv": "1",
                "symmetry": "false",
                "sym_ignore": "true",
                "resp_charges": "true",
            },
        )
        self.assertEqual(test_OptSet.smx, {"solvent": "water"})
        self.assertEqual(test_OptSet.molecule, test_molecule)

    def test_overwrite_opt_input(self):
        test_molecule = QCInput.from_file(os.path.join(test_dir, "new_qchem_files/pcm.qin")).molecule
        overwrite_inputs = {"opt": {"FIXED": ["1 XYZ", "2 XY"]}}
        test_OptSet = OptSet(molecule=test_molecule, overwrite_inputs=overwrite_inputs)
        act_opt = {"fixed": ["1 XYZ", "2 XY"]}
        self.assertDictEqual(act_opt, test_OptSet.opt)

    def test_nbo_init(self):
        test_molecule = QCInput.from_file(os.path.join(test_dir, "new_qchem_files/pcm.qin")).molecule
        test_OptSet = OptSet(molecule=test_molecule, nbo_params={})
        self.assertEqual(
            test_OptSet.rem,
            {
                "job_type": "opt",
                "gen_scfman": "true",
                "geom_opt_max_cycles": "200",
                "basis": "def2-svpd",
                "max_scf_cycles": "100",
                "method": "wb97mv",
                "scf_algorithm": "diis",
                "xc_grid": "3",
                "thresh": "14",
                "s2thresh": "16",
                "symmetry": "false",
                "sym_ignore": "true",
                "resp_charges": "true",
                "nbo": "true",
            },
        )
        self.assertEqual(test_OptSet.nbo, {})
        self.assertEqual(test_OptSet.molecule, test_molecule)

    def test_v5_vs_v6(self):
        test_molecule = QCInput.from_file(os.path.join(test_dir, "new_qchem_files/pcm.qin")).molecule
        v5_OptSet = OptSet(molecule=test_molecule, qchem_version=5, basis_set="def2-tzvpd", geom_opt={})
        self.assertEqual(
            v5_OptSet.rem,
            {
                "job_type": "opt",
                "gen_scfman": "true",
                "geom_opt_max_cycles": "200",
                "basis": "def2-tzvpd",
                "max_scf_cycles": "100",
                "method": "wb97mv",
                "scf_algorithm": "diis",
                "xc_grid": "3",
                "thresh": "14",
                "s2thresh": "16",
                "symmetry": "false",
                "sym_ignore": "true",
                "resp_charges": "true",
                "geom_opt2": "3",
            },
        )
        self.assertEqual(v5_OptSet.geom_opt, {"maxiter": "200"})
        self.assertEqual(v5_OptSet.molecule, test_molecule)

        v6_OptSet = OptSet(molecule=test_molecule, qchem_version=6, basis_set="def2-tzvpd", geom_opt={})
        self.assertEqual(
            v6_OptSet.rem,
            {
                "job_type": "opt",
                "gen_scfman": "true",
                "geom_opt_max_cycles": "200",
                "basis": "def2-tzvpd",
                "max_scf_cycles": "100",
                "method": "wb97mv",
                "scf_algorithm": "diis",
                "xc_grid": "3",
                "thresh": "14",
                "s2thresh": "16",
                "symmetry": "false",
                "sym_ignore": "true",
                "resp_charges": "true",
            },
        )
        self.assertEqual(
            v6_OptSet.geom_opt,
            {"maxiter": "200", "coordinates": "redundant", "max_displacement": "0.1", "optimization_restart": "false"},
        )
        self.assertEqual(v6_OptSet.molecule, test_molecule)

        v6_OptSet_modified = OptSet(
            molecule=test_molecule,
            qchem_version=6,
            basis_set="def2-tzvpd",
            geom_opt={"coordinates": "delocalized", "initial_hessian": "read"},
        )
        self.assertEqual(
            v6_OptSet_modified.geom_opt,
            {
                "maxiter": "200",
                "coordinates": "delocalized",
                "max_displacement": "0.1",
                "initial_hessian": "read",
                "optimization_restart": "false",
            },
        )


class TransitionStateSetTest(PymatgenTest):
    def test_init(self):
        test_molecule = QCInput.from_file(os.path.join(test_dir, "new_qchem_files/pcm.qin")).molecule
        test_TSSet = TransitionStateSet(molecule=test_molecule)
        self.assertEqual(
            test_TSSet.rem,
            {
                "job_type": "ts",
                "gen_scfman": "true",
                "basis": "def2-svpd",
                "max_scf_cycles": "100",
                "method": "wb97mv",
                "scf_algorithm": "diis",
                "xc_grid": "3",
                "thresh": "14",
                "s2thresh": "16",
                "geom_opt_max_cycles": "200",
                "resp_charges": "true",
                "sym_ignore": "true",
                "symmetry": "false",
            },
        )
        self.assertEqual(test_TSSet.pcm, {})
        self.assertEqual(test_TSSet.solvent, {})
        self.assertEqual(test_TSSet.smx, {})
        self.assertEqual(test_TSSet.molecule, test_molecule)

    def test_pcm_init(self):
        test_molecule = QCInput.from_file(os.path.join(test_dir, "new_qchem_files/pcm.qin")).molecule
        test_TSSet = TransitionStateSet(molecule=test_molecule, pcm_dielectric=10.0)
        self.assertEqual(
            test_TSSet.rem,
            {
                "job_type": "ts",
                "gen_scfman": "true",
                "basis": "def2-svpd",
                "max_scf_cycles": "100",
                "method": "wb97mv",
                "geom_opt_max_cycles": "200",
                "scf_algorithm": "diis",
                "xc_grid": "3",
                "thresh": "14",
                "s2thresh": "16",
                "solvent_method": "pcm",
                "resp_charges": "true",
                "sym_ignore": "true",
                "symmetry": "false",
            },
        )
        self.assertEqual(
            test_TSSet.pcm,
            {"heavypoints": "194", "hpoints": "194", "radii": "uff", "theory": "cpcm", "vdwscale": "1.1"},
        )
        self.assertEqual(test_TSSet.solvent, {"dielectric": "10.0"})
        self.assertEqual(test_TSSet.molecule, test_molecule)

    def test_smd_init(self):
        test_molecule = QCInput.from_file(os.path.join(test_dir, "new_qchem_files/pcm.qin")).molecule
        test_TSSet = TransitionStateSet(molecule=test_molecule, smd_solvent="water")
        self.assertEqual(
            test_TSSet.rem,
            {
                "job_type": "ts",
                "gen_scfman": "true",
                "basis": "def2-svpd",
                "max_scf_cycles": "100",
                "method": "wb97mv",
                "geom_opt_max_cycles": "200",
                "scf_algorithm": "diis",
                "xc_grid": "3",
                "thresh": "14",
                "s2thresh": "16",
                "solvent_method": "smd",
                "ideriv": "1",
                "resp_charges": "true",
                "sym_ignore": "true",
                "symmetry": "false",
            },
        )
        self.assertEqual(test_TSSet.smx, {"solvent": "water"})
        self.assertEqual(test_TSSet.molecule, test_molecule)


class ForceSetTest(PymatgenTest):
    def test_init(self):
        test_molecule = QCInput.from_file(os.path.join(test_dir, "new_qchem_files/pcm.qin")).molecule
        test_forceset = ForceSet(molecule=test_molecule)
        self.assertEqual(
            test_forceset.rem,
            {
                "job_type": "force",
                "gen_scfman": "true",
                "basis": "def2-tzvpd",
                "max_scf_cycles": "100",
                "method": "wb97mv",
                "scf_algorithm": "diis",
                "xc_grid": "3",
                "thresh": "14",
                "s2thresh": "16",
                "symmetry": "false",
                "sym_ignore": "true",
                "resp_charges": "true",
            },
        )
        self.assertEqual(test_forceset.pcm, {})
        self.assertEqual(test_forceset.solvent, {})
        self.assertEqual(test_forceset.molecule, test_molecule)

    def test_pcm_init(self):
        test_molecule = QCInput.from_file(os.path.join(test_dir, "new_qchem_files/pcm.qin")).molecule
        test_forceset = ForceSet(molecule=test_molecule, pcm_dielectric=10.0)
        self.assertEqual(
            test_forceset.rem,
            {
                "job_type": "force",
                "gen_scfman": "true",
                "basis": "def2-tzvpd",
                "max_scf_cycles": "100",
                "method": "wb97mv",
                "scf_algorithm": "diis",
                "xc_grid": "3",
                "thresh": "14",
                "s2thresh": "16",
                "solvent_method": "pcm",
                "symmetry": "false",
                "sym_ignore": "true",
                "resp_charges": "true",
            },
        )
        self.assertEqual(
            test_forceset.pcm,
            {"heavypoints": "194", "hpoints": "194", "radii": "uff", "theory": "cpcm", "vdwscale": "1.1"},
        )
        self.assertEqual(test_forceset.solvent, {"dielectric": "10.0"})
        self.assertEqual(test_forceset.molecule, test_molecule)

    def test_smd_init(self):
        test_molecule = QCInput.from_file(os.path.join(test_dir, "new_qchem_files/pcm.qin")).molecule
        test_forceset = ForceSet(molecule=test_molecule, smd_solvent="water")
        self.assertEqual(
            test_forceset.rem,
            {
                "job_type": "force",
                "gen_scfman": "true",
                "basis": "def2-tzvpd",
                "max_scf_cycles": "100",
                "method": "wb97mv",
                "scf_algorithm": "diis",
                "xc_grid": "3",
                "thresh": "14",
                "s2thresh": "16",
                "solvent_method": "smd",
                "ideriv": "1",
                "symmetry": "false",
                "sym_ignore": "true",
                "resp_charges": "true",
            },
        )
        self.assertEqual(test_forceset.smx, {"solvent": "water"})
        self.assertEqual(test_forceset.molecule, test_molecule)


class PESScanSetTest(PymatgenTest):
    def test_init(self):
        test_molecule = QCInput.from_file(os.path.join(test_dir, "new_qchem_files/pes_scan.qin")).molecule

        test_pes_scan = PESScanSet(molecule=test_molecule, scan_variables={"stre": ["3 6 1.5 1.9 0.01"]})
        self.assertEqual(
            test_pes_scan.rem,
            {
                "job_type": "pes_scan",
                "gen_scfman": "true",
                "basis": "def2-svpd",
                "max_scf_cycles": "100",
                "geom_opt_max_cycles": "200",
                "method": "wb97mv",
                "scf_algorithm": "diis",
                "xc_grid": "3",
                "thresh": "14",
                "s2thresh": "16",
                "resp_charges": "true",
                "sym_ignore": "true",
                "symmetry": "false",
            },
        )
        self.assertEqual(test_pes_scan.pcm, dict())
        self.assertEqual(test_pes_scan.solvent, dict())
        self.assertEqual(test_pes_scan.smx, dict())
        self.assertEqual(test_pes_scan.scan, {"stre": ["3 6 1.5 1.9 0.01"]})
        self.assertEqual(test_pes_scan.molecule, test_molecule)

    def test_pcm_init(self):
        test_molecule = QCInput.from_file(os.path.join(test_dir, "new_qchem_files/pes_scan.qin")).molecule
        test_pes_scan = PESScanSet(
            molecule=test_molecule, pcm_dielectric=10.0, scan_variables={"stre": ["3 6 1.5 1.9 0.01"]}
        )
        self.assertEqual(
            test_pes_scan.rem,
            {
                "job_type": "pes_scan",
                "gen_scfman": "true",
                "basis": "def2-svpd",
                "max_scf_cycles": "100",
                "geom_opt_max_cycles": "200",
                "method": "wb97mv",
                "scf_algorithm": "diis",
                "xc_grid": "3",
                "thresh": "14",
                "s2thresh": "16",
                "solvent_method": "pcm",
                "resp_charges": "true",
                "sym_ignore": "true",
                "symmetry": "false",
            },
        )
        self.assertEqual(
            test_pes_scan.pcm,
            {"heavypoints": "194", "hpoints": "194", "radii": "uff", "theory": "cpcm", "vdwscale": "1.1"},
        )
        self.assertEqual(test_pes_scan.solvent, {"dielectric": "10.0"})
        self.assertEqual(test_pes_scan.scan, {"stre": ["3 6 1.5 1.9 0.01"]})
        self.assertEqual(test_pes_scan.molecule, test_molecule)

    def test_smd_init(self):
        test_molecule = QCInput.from_file(os.path.join(test_dir, "new_qchem_files/pes_scan.qin")).molecule
        test_pes_scan = PESScanSet(
            molecule=test_molecule, smd_solvent="water", scan_variables={"stre": ["3 6 1.5 1.9 0.01"]}
        )
        self.assertEqual(
            test_pes_scan.rem,
            {
                "job_type": "pes_scan",
                "gen_scfman": "true",
                "basis": "def2-svpd",
                "max_scf_cycles": "100",
                "geom_opt_max_cycles": "200",
                "method": "wb97mv",
                "scf_algorithm": "diis",
                "xc_grid": "3",
                "thresh": "14",
                "s2thresh": "16",
                "solvent_method": "smd",
                "ideriv": "1",
                "resp_charges": "true",
                "sym_ignore": "true",
                "symmetry": "false",
            },
        )
        self.assertEqual(test_pes_scan.smx, {"solvent": "water"})
        self.assertEqual(test_pes_scan.scan, {"stre": ["3 6 1.5 1.9 0.01"]})
        self.assertEqual(test_pes_scan.molecule, test_molecule)


class FreqSetTest(PymatgenTest):
    def test_init(self):
        test_molecule = QCInput.from_file(os.path.join(test_dir, "new_qchem_files/pcm.qin")).molecule
        test_FreqSet = FreqSet(molecule=test_molecule)
        self.assertEqual(
            test_FreqSet.rem,
            {
                "job_type": "freq",
                "gen_scfman": "true",
                "basis": "def2-svpd",
                "max_scf_cycles": "100",
                "method": "wb97mv",
                "scf_algorithm": "diis",
                "xc_grid": "3",
                "thresh": "14",
                "s2thresh": "16",
                "symmetry": "false",
                "sym_ignore": "true",
                "resp_charges": "true",
            },
        )
        self.assertEqual(test_FreqSet.pcm, {})
        self.assertEqual(test_FreqSet.solvent, {})
        self.assertEqual(test_FreqSet.molecule, test_molecule)

    def test_pcm_init(self):
        test_molecule = QCInput.from_file(os.path.join(test_dir, "new_qchem_files/pcm.qin")).molecule
        test_FreqSet = FreqSet(molecule=test_molecule, pcm_dielectric=10.0)
        self.assertEqual(
            test_FreqSet.rem,
            {
                "job_type": "freq",
                "gen_scfman": "true",
                "basis": "def2-svpd",
                "max_scf_cycles": "100",
                "method": "wb97mv",
                "scf_algorithm": "diis",
                "xc_grid": "3",
                "thresh": "14",
                "s2thresh": "16",
                "solvent_method": "pcm",
                "symmetry": "false",
                "sym_ignore": "true",
                "resp_charges": "true",
            },
        )
        self.assertEqual(
            test_FreqSet.pcm,
            {
                "heavypoints": "194",
                "hpoints": "194",
                "radii": "uff",
                "theory": "cpcm",
                "vdwscale": "1.1",
            },
        )
        self.assertEqual(test_FreqSet.solvent, {"dielectric": "10.0"})
        self.assertEqual(test_FreqSet.molecule, test_molecule)

    def test_smd_init(self):
        test_molecule = QCInput.from_file(os.path.join(test_dir, "new_qchem_files/pcm.qin")).molecule
        test_FreqSet = FreqSet(molecule=test_molecule, smd_solvent="water")
        self.assertEqual(
            test_FreqSet.rem,
            {
                "job_type": "freq",
                "gen_scfman": "true",
                "basis": "def2-svpd",
                "max_scf_cycles": "100",
                "method": "wb97mv",
                "scf_algorithm": "diis",
                "xc_grid": "3",
                "thresh": "14",
                "s2thresh": "16",
                "solvent_method": "smd",
                "ideriv": "1",
                "symmetry": "false",
                "sym_ignore": "true",
                "resp_charges": "true",
            },
        )
        self.assertEqual(test_FreqSet.smx, {"solvent": "water"})
        self.assertEqual(test_FreqSet.molecule, test_molecule)


if __name__ == "__main__":
    unittest.main()<|MERGE_RESOLUTION|>--- conflicted
+++ resolved
@@ -21,16 +21,11 @@
 )
 from pymatgen.util.testing import PymatgenTest
 
-<<<<<<< HEAD
-__author__ = "Samuel Blau, Brandon Wood, Shyam Dwaraknath, Evan Spotte-Smith"
-__copyright__ = "Copyright 2018, The Materials Project"
+__author__ = "Samuel Blau, Brandon Wood, Shyam Dwaraknath, Evan Spotte-Smith, Ryan Kingsbury"
+__copyright__ = "Copyright 2018-2022, The Materials Project"
 __version__ = "0.1"
 __maintainer__ = "Samuel Blau"
 __email__ = "samblau1@gmail.com"
-=======
-__author__ = "Samuel Blau, Brandon Wood, Shyam Dwaraknath, Evan Spotte-Smith, Ryan Kingsbury"
-__copyright__ = "Copyright 2018-2022, The Materials Project"
->>>>>>> ff0f26a5
 
 
 test_dir = os.path.join(PymatgenTest.TEST_FILES_DIR, "molecules")
