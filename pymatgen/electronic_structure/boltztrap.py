# coding: utf-8

from __future__ import division, unicode_literals, print_function

import math
import os
import subprocess
import tempfile
import logging

import numpy as np
from monty.dev import requires
from monty.json import jsanitize
from monty.os import cd
from monty.os.path import which
from scipy.constants import e, m_e
from scipy.spatial import distance

from pymatgen.core.lattice import Lattice
from pymatgen.core.units import Energy, Length
from pymatgen.electronic_structure.bandstructure import \
    BandStructureSymmLine, Kpoint
from pymatgen.electronic_structure.core import Orbital
from pymatgen.electronic_structure.dos import Dos, Spin, CompleteDos
from pymatgen.symmetry.analyzer import SpacegroupAnalyzer
from pymatgen.symmetry.bandstructure import HighSymmKpath

"""
This module provides classes to run and analyze boltztrap on pymatgen band
structure objects. Boltztrap is a software interpolating band structures and
computing materials properties from this band structure using Boltzmann
semi-classical transport theory.

Boltztrap has been developed by Georg Madsen.

http://www.icams.de/content/research/software-development/boltztrap/

You need version 1.2.3 or higher

References are::

    Madsen, G. K. H., and Singh, D. J. (2006).
    BoltzTraP. A code for calculating band-structure dependent quantities.
    Computer Physics Communications, 175, 67-71
"""

__author__ = "Geoffroy Hautier, Zachary Gibbs, Francesco Ricci, Anubhav Jain"
__copyright__ = "Copyright 2013, The Materials Project"
__version__ = "1.1"
__maintainer__ = "Geoffroy Hautier"
__email__ = "geoffroy@uclouvain.be"
__status__ = "Development"
__date__ = "August 23, 2013"


class BoltztrapRunner(object):
    """
    This class is used to run Boltztrap on a band structure object.

    Args:
            bs:
                A band structure object
            nelec:
                the number of electrons
            dos_type:
                two options for the band structure integration: "HISTO"
                (histogram) or "TETRA" using the tetrahedon method. TETRA
                typically gives better results (especially for DOSes)
                but takes more time
            energy_grid:
                the energy steps used for the integration (eV)
            lpfac:
                the number of interpolation points in the real space. By
                default 10 gives 10 time more points in the real space than
                the number of kpoints given in reciprocal space
            run_type:
                type of boltztrap usage. by default
                - BOLTZ: (default) compute transport coefficients
                - BANDS: interpolate all bands contained in the energy range
                specified in energy_span_around_fermi variable, along specified
                k-points
                - DOS: compute total and partial dos (custom BoltzTraP code
                needed!)
                - FERMI: compute fermi surface or more correctly to
                get certain bands interpolated
            band_nb:
                indicates a band number. Used for Fermi Surface interpolation
                (run_type="FERMI")
            spin:
                specific spin component (1: up, -1: down) of the band selected
                in FERMI mode (mandatory).
            cond_band:
                if a conduction band is specified in FERMI mode,
                set this variable as True
            tauref:
                reference relaxation time. Only set to a value different than
                zero if we want to model beyond the constant relaxation time.
            tauexp:
                exponent for the energy in the non-constant relaxation time
                approach
            tauen:
                reference energy for the non-constant relaxation time approach
            soc:
                results from spin-orbit coupling (soc) computations give
                typically non-polarized (no spin up or down) results but single
                electron occupations. If the band structure comes from a soc
                computation, you should set soc to True (default False)
            doping:
                the fixed doping levels you want to compute. Boltztrap provides
                both transport values depending on electron chemical potential
                (fermi energy) and for a series of fixed carrier
                concentrations. By default, this is set to 1e16 to 1e22 in
                increments of factors of 10.
            energy_span_around_fermi:
                usually the interpolation is not needed on the entire energy
                range but on a specific range around the fermi level.
                This energy gives this range in eV. by default it is 1.5 eV.
                If DOS or BANDS type are selected, this range is automatically
                set to cover the entire energy range.
            scissor:
                scissor to apply to the band gap (eV). This applies a scissor
                operation moving the band edges without changing the band
                shape. This is useful to correct the often underestimated band
                gap in DFT. Default is 0.0 (no scissor)
            kpt_line:
                list of fractional coordinates of kpoints as arrays or list of
                Kpoint objects for BANDS mode calculation (standard path of
                high symmetry k-points is automatically set as default)
            tmax:
                Maximum temperature (K) for calculation (default=1300)
            tgrid:
                Temperature interval for calculation (default=50)
            symprec: 1e-3 is the default in pymatgen. If the kmesh has been
                generated using a different symprec, it has to be specified
                to avoid a "factorization error" in BoltzTraP calculation.

    """

    @requires(which('x_trans'),
              "BoltztrapRunner requires the executables 'x_trans' to be in "
              "the path. Please download the Boltztrap at http://"
              "www.icams.de/content/research/software-development/boltztrap/ "
              "and follow the instructions in the README to compile "
              "Bolztrap accordingly. Then add x_trans to your path")
    def __init__(self, bs, nelec, dos_type="HISTO", energy_grid=0.005,
                 lpfac=10, run_type="BOLTZ", band_nb=None, tauref=0, tauexp=0,
                 tauen=0, soc=False, doping=None, energy_span_around_fermi=1.5,
                 scissor=0.0, kpt_line=None, spin=None, cond_band=False,
                 tmax=1300, tgrid=50, symprec=1e-3):
        self.lpfac = lpfac
        self._bs = bs
        self._nelec = nelec
        self.dos_type = dos_type
        self.energy_grid = energy_grid
        self.error = []
        self.run_type = run_type
        self.band_nb = band_nb
        self.spin = spin
        self.cond_band = cond_band
        self.tauref = tauref
        self.tauexp = tauexp
        self.tauen = tauen
        self.soc = soc
        self.kpt_line = kpt_line
        if doping:
            self.doping = doping
        else:
            self.doping = []
            for d in [1e16, 1e17, 1e18, 1e19, 1e20, 1e21]:
                self.doping.extend([1 * d, 2.5 * d, 5 * d, 7.5 * d])
            self.doping.append(1e22)
        self.energy_span_around_fermi = energy_span_around_fermi
        self.scissor = scissor
        self.tmax = tmax
        self.tgrid = tgrid
        self._symprec = symprec
        if self.run_type in ("DOS", "BANDS"):
            self._auto_set_energy_range()

    def _auto_set_energy_range(self):
        """
        automatically determine the energy range as min/max eigenvalue
        minus/plus the buffer_in_ev
        """
        emins = [min([e_k[0] for e_k in self._bs.bands[Spin.up]])]
        emaxs = [max([e_k[0] for e_k in self._bs.bands[Spin.up]])]

        if self._bs.is_spin_polarized:
            emins.append(min([e_k[0] for e_k in
                              self._bs.bands[Spin.down]]))

            emaxs.append(max([e_k[0] for e_k in
                              self._bs.bands[Spin.down]]))

        min_eigenval = Energy(min(emins) - self._bs.efermi, "eV"). \
            to("Ry")
        max_eigenval = Energy(max(emaxs) - self._bs.efermi, "eV"). \
            to("Ry")

        # set energy range to buffer around min/max EV
        # buffer does not increase CPU time but will help get equal
        # energies for spin up/down for band structure
        const = Energy(2, "eV").to("Ry")
        self._ll = min_eigenval - const
        self._hl = max_eigenval + const

        en_range = Energy(max((abs(self._ll), abs(self._hl))),
                          "Ry").to("eV")

        self.energy_span_around_fermi = en_range * 1.01
        print("energy_span_around_fermi = ",
              self.energy_span_around_fermi)

    @property
    def bs(self):
        return self._bs

    @property
    def nelec(self):
        return self._nelec

    def write_energy(self, output_file):
        with open(output_file, 'w') as f:
            f.write("test\n")
            f.write("{}\n".format(len(self._bs.kpoints)))

            if self.run_type == "FERMI":
                sign = -1.0 if self.cond_band else 1.0
                for i in range(len(self._bs.kpoints)):
                    eigs = []
                    eigs.append(Energy(
                        self._bs.bands[Spin(self.spin)][self.band_nb][i] -
                        self._bs.efermi, "eV").to("Ry"))
                    f.write("%12.8f %12.8f %12.8f %d\n"
                            % (self._bs.kpoints[i].frac_coords[0],
                               self._bs.kpoints[i].frac_coords[1],
                               self._bs.kpoints[i].frac_coords[2],
                               len(eigs)))
                    for j in range(len(eigs)):
                        f.write("%18.8f\n" % (sign * float(eigs[j])))

            else:
                for i, kpt in enumerate(self._bs.kpoints):
                    eigs = []
                    if self.run_type == "DOS":
                        spin_lst = [self.spin]
                    else:
                        spin_lst = self._bs.bands

                    for spin in spin_lst:
                        # use 90% of bottom bands since highest eigenvalues
                        # are usually incorrect
                        # ask Geoffroy Hautier for more details
                        nb_bands = int(math.floor(self._bs.nb_bands * 0.9))
                        for j in range(nb_bands):
                            eigs.append(
                                Energy(self._bs.bands[Spin(spin)][j][i] -
                                       self._bs.efermi, "eV").to("Ry"))
                    eigs.sort()

                    if self.run_type == "DOS" and self._bs.is_spin_polarized:
                        eigs.insert(0, self._ll)
                        eigs.append(self._hl)

                    f.write("%12.8f %12.8f %12.8f %d\n"
                            % (kpt.frac_coords[0],
                               kpt.frac_coords[1],
                               kpt.frac_coords[2],
                               len(eigs)))

                    for j in range(len(eigs)):
                        f.write("%18.8f\n" % (float(eigs[j])))

    def write_struct(self, output_file):
        sym = SpacegroupAnalyzer(self._bs.structure, symprec=self._symprec)

        with open(output_file, 'w') as f:
            f.write("{} {}\n".format(self._bs.structure.composition.formula,
                                     sym.get_space_group_symbol()))

            f.write("{}\n".format("\n".join(
                [" ".join(["%.5f" % Length(i, "ang").to("bohr") for i in row])
                 for row in self._bs.structure.lattice.matrix])))

            ops = sym.get_symmetry_dataset()['rotations']
            f.write("{}\n".format(len(ops)))

            for c in ops:
                for row in c:
                    f.write("{}\n".format(" ".join(str(i) for i in row)))

    def write_def(self, output_file):
        # This function is useless in std version of BoltzTraP code
        # because x_trans script overwrite BoltzTraP.def
        with open(output_file, 'w') as f:
            so = ""
            if self._bs.is_spin_polarized or self.soc:
                so = "so"
            f.write("5, 'boltztrap.intrans',      'old',    'formatted',0\n" +
                    "6,'boltztrap.outputtrans',      'unknown',    "
                    "'formatted',0\n" +
                    "20,'boltztrap.struct',         'old',    'formatted',0\n"
                    + "10,'boltztrap.energy" + so + "',         'old',    "
                                                    "'formatted',0\n" +
                    "48,'boltztrap.engre',         'unknown',    "
                    "'unformatted',0\n" +
                    "49,'boltztrap.transdos',        'unknown',    "
                    "'formatted',0\n" +
                    "50,'boltztrap.sigxx',        'unknown',    'formatted',"
                    "0\n" +
                    "51,'boltztrap.sigxxx',        'unknown',    'formatted',"
                    "0\n" +
                    "21,'boltztrap.trace',           'unknown',    "
                    "'formatted',0\n" +
                    "22,'boltztrap.condtens',           'unknown',    "
                    "'formatted',0\n" +
                    "24,'boltztrap.halltens',           'unknown',    "
                    "'formatted',0\n" +
                    "30,'boltztrap_BZ.cube',           'unknown',    "
                    "'formatted',0\n")

    def write_proj(self, output_file_proj, output_file_def):
        # This function is useless in std version of BoltzTraP code
        # because x_trans script overwrite BoltzTraP.def
        for oi, o in enumerate(Orbital):
            for site_nb in range(0, len(self._bs.structure.sites)):
                if oi < len(self._bs.projections[Spin.up][0][0]):
                    with open(output_file_proj + "_" + str(site_nb) + "_" + str(
                            o),
                              'w') as f:
                        f.write(self._bs.structure.composition.formula + "\n")
                        f.write(str(len(self._bs.kpoints)) + "\n")
                        for i in range(len(self._bs.kpoints)):
                            tmp_proj = []
                            for j in range(
                                    int(math.floor(self._bs.nb_bands * 0.9))):
                                tmp_proj.append(
                                    self._bs.projections[Spin(self.spin)][j][
                                        i][oi][site_nb])
                            # TODO deal with the sorting going on at
                            # the energy level!!!
                            # tmp_proj.sort()

                            if self.run_type == "DOS" and \
                                    self._bs.is_spin_polarized:
                                tmp_proj.insert(0, self._ll)
                                tmp_proj.append(self._hl)

                            f.write("%12.8f %12.8f %12.8f %d\n"
                                    % (self._bs.kpoints[i].frac_coords[0],
                                       self._bs.kpoints[i].frac_coords[1],
                                       self._bs.kpoints[i].frac_coords[2],
                                       len(tmp_proj)))
                            for j in range(len(tmp_proj)):
                                f.write("%18.8f\n" % float(tmp_proj[j]))
        with open(output_file_def, 'w') as f:
            so = ""
            if self._bs.is_spin_polarized:
                so = "so"
            f.write("5, 'boltztrap.intrans',      'old',    'formatted',0\n" +
                    "6,'boltztrap.outputtrans',      'unknown',    "
                    "'formatted',0\n" +
                    "20,'boltztrap.struct',         'old',    'formatted',0\n"
                    + "10,'boltztrap.energy" + so + "',         'old',    "
                                                    "'formatted',0\n" +
                    "48,'boltztrap.engre',         'unknown',    "
                    "'unformatted',0\n" +
                    "49,'boltztrap.transdos',        'unknown',    "
                    "'formatted',0\n" +
                    "50,'boltztrap.sigxx',        'unknown',    'formatted',"
                    "0\n" +
                    "51,'boltztrap.sigxxx',        'unknown',    'formatted',"
                    "0\n" +
                    "21,'boltztrap.trace',           'unknown',    "
                    "'formatted',0\n" +
                    "22,'boltztrap.condtens',           'unknown',    "
                    "'formatted',0\n" +
                    "24,'boltztrap.halltens',           'unknown',    "
                    "'formatted',0\n" +
                    "30,'boltztrap_BZ.cube',           'unknown',    "
                    "'formatted',0\n")
            i = 1000
            for oi, o in enumerate(Orbital):
                for site_nb in range(0, len(self._bs.structure.sites)):
                    if oi < len(self._bs.projections[Spin.up][0][0]):
                        f.write(str(i) + ",\'" + "boltztrap.proj_" + str(
                            site_nb) + "_" + str(o.name) +
                                "\' \'old\', \'formatted\',0\n")
                        i += 1

    def write_intrans(self, output_file):
        setgap = 1 if self.scissor > 0.0001 else 0

        if self.run_type == "BOLTZ" or self.run_type == "DOS":
            with open(output_file, 'w') as fout:
                fout.write("GENE          # use generic interface\n")
                fout.write(
                    "1 0 %d %f         # iskip (not presently used) idebug "
                    "setgap shiftgap \n"
                    % (setgap, Energy(self.scissor, "eV").to("Ry")))
                fout.write(
                    "0.0 %f %f %6.1f     # Fermilevel (Ry),energygrid,energy "
                    "span around Fermilevel, number of electrons\n"
                    % (Energy(self.energy_grid, "eV").to("Ry"),
                       Energy(self.energy_span_around_fermi, "eV").to("Ry"),
                       self._nelec))
                fout.write(
                    "CALC                    # CALC (calculate expansion "
                    "coeff), NOCALC read from file\n")
                fout.write(
                    "%d                        # lpfac, number of latt-points "
                    "per k-point\n" % self.lpfac)
                fout.write(
                    "%s                     # run mode (only BOLTZ is "
                    "supported)\n" % self.run_type)
                fout.write(
                    ".15                       # (efcut) energy range of "
                    "chemical potential\n")
                fout.write(
                    "{} {}                  # Tmax, temperature grid\n". \
                        format(self.tmax, self.tgrid))
                fout.write(
                    "-1.  # energyrange of bands given DOS output sig_xxx and "
                    "dos_xxx (xxx is band number)\n")
                fout.write(self.dos_type + "\n")  # e.g., HISTO or TETRA
                fout.write("{} {} {} 0 0 0\n".format(
                    self.tauref, self.tauexp, self.tauen))
                fout.write("{}\n".format(2 * len(self.doping)))

                for d in self.doping:
                    fout.write(str(d) + "\n")
                for d in self.doping:
                    fout.write(str(-d) + "\n")

        elif self.run_type == "FERMI":
            with open(output_file, 'w') as fout:
                fout.write("GENE          # use generic interface\n")
                fout.write(
                    "1 0 0 0.0         # iskip (not presently used) idebug "
                    "setgap shiftgap \n")
                fout.write(
                    "0.0 %f 0.1 %6.1f     # Fermilevel (Ry),energygrid,"
                    "energy span around Fermilevel, "
                    "number of electrons\n"
                    % (Energy(self.energy_grid, "eV").to("Ry"), self._nelec))
                fout.write(
                    "CALC                    # CALC (calculate expansion "
                    "coeff), NOCALC read from file\n")
                fout.write(
                    "%d                        # lpfac, number of latt-points "
                    "per k-point\n" % self.lpfac)
                fout.write(
                    "FERMI                     # run mode (only BOLTZ is "
                    "supported)\n")
                fout.write(str(1) +
                           "                        # actual band selected: " +
                           str(self.band_nb + 1) + " spin: " + str(self.spin))

        elif self.run_type == "BANDS":
            if self.kpt_line is None:
                kpath = HighSymmKpath(self._bs.structure)
                self.kpt_line = [Kpoint(k, self._bs.structure.lattice) for k
                                 in
                                 kpath.get_kpoints(coords_are_cartesian=False)[
                                     0]]
                self.kpt_line = [kp.frac_coords for kp in self.kpt_line]
            elif type(self.kpt_line[0]) == Kpoint:
                self.kpt_line = [kp.frac_coords for kp in self.kpt_line]

            with open(output_file, 'w') as fout:
                fout.write("GENE          # use generic interface\n")
                fout.write(
                    "1 0 %d %f         # iskip (not presently used) idebug "
                    "setgap shiftgap \n"
                    % (setgap, Energy(self.scissor, "eV").to("Ry")))
                fout.write(
                    "0.0 %f %f %6.1f     # Fermilevel (Ry),energygrid,energy "
                    "span around Fermilevel, "
                    "number of electrons\n"
                    % (Energy(self.energy_grid, "eV").to("Ry"),
                       Energy(self.energy_span_around_fermi, "eV").to("Ry"),
                       self._nelec))
                fout.write(
                    "CALC                    # CALC (calculate expansion "
                    "coeff), NOCALC read from file\n")
                fout.write(
                    "%d                        # lpfac, number of latt-points "
                    "per k-point\n" % self.lpfac)
                fout.write(
                    "BANDS                     # run mode (only BOLTZ is "
                    "supported)\n")
                fout.write("P " + str(len(self.kpt_line)) + "\n")
                for kp in self.kpt_line:
                    fout.writelines([str(k) + " " for k in kp])
                    fout.write('\n')

    def write_input(self, output_dir):
        if self._bs.is_spin_polarized or self.soc:
            self.write_energy(os.path.join(output_dir, "boltztrap.energyso"))
        else:
            self.write_energy(os.path.join(output_dir, "boltztrap.energy"))

        self.write_struct(os.path.join(output_dir, "boltztrap.struct"))
        self.write_intrans(os.path.join(output_dir, "boltztrap.intrans"))
        self.write_def(os.path.join(output_dir, "BoltzTraP.def"))

        if len(self.bs.projections) != 0 and self.run_type == "DOS":
            self.write_proj(os.path.join(output_dir, "boltztrap.proj"),
                            os.path.join(output_dir, "BoltzTraP.def"))

    def run(self, path_dir=None, convergence=True, write_input=True,
            clear_dir=False, max_lpfac=150, min_egrid=0.00005):
        """
        Write inputs (optional), run BoltzTraP, and ensure
        convergence (optional)
        Args:
            path_dir (str): directory in which to run BoltzTraP
            convergence (bool): whether to check convergence and make
                corrections if needed
            write_input: (bool) whether to write input files before the run
                (required for convergence mode)
            clear_dir: (bool) whether to remove all files in the path_dir
                before starting
            max_lpfac: (float) maximum lpfac value to try before reducing egrid
                in convergence mode
            min_egrid: (float) minimum egrid value to try before giving up in
                convergence mode

        Returns:

        """

        # TODO: consider making this a part of custodian rather than pymatgen
        # A lot of this functionality (scratch dirs, handlers, monitors)
        # is built into custodian framework

        if convergence and not write_input:
            raise ValueError("Convergence mode requires write_input to be "
                             "true")

        if self.run_type in ("BANDS", "DOS", "FERMI"):
            convergence = False
            if self.lpfac > max_lpfac:
                max_lpfac = self.lpfac

        if self.run_type == "BANDS" and self.bs.is_spin_polarized:
            print("Reminder: for run_type " + str(
                self.run_type) + ", spin component are not separated! "
                                 "(you have a spin polarized band structure)")

        if self.run_type in ("FERMI", "DOS") and self.spin is None:
            if self.bs.is_spin_polarized:
                raise BoltztrapError(
                    "Spin parameter must be specified for spin polarized "
                    "band structures!")
            else:
                self.spin = 1

        dir_bz_name = "boltztrap"
        if path_dir is None:
            temp_dir = tempfile.mkdtemp()
            path_dir = os.path.join(temp_dir, dir_bz_name)
        else:
            path_dir = os.path.abspath(
                os.path.join(path_dir, dir_bz_name))

        if not os.path.exists(path_dir):
            os.mkdir(path_dir)
        elif clear_dir:
            for c in os.listdir(path_dir):
                os.remove(os.path.join(path_dir, c))

        FORMAT = "%(message)s"
        logging.basicConfig(level=logging.INFO, format=FORMAT,
                            filename=os.path.join(path_dir, "../boltztrap.out"))

        with cd(path_dir):
            lpfac_start = self.lpfac
            converged = False

            while self.energy_grid >= min_egrid and not converged:
                self.lpfac = lpfac_start

                logging.info("lpfac, energy_grid: {} {}".format(self.lpfac, self.energy_grid))

                while self.lpfac <= max_lpfac and not converged:

                    if write_input:
                        self.write_input(path_dir)

                    bt_exe = ["x_trans", "BoltzTraP"]
                    if self._bs.is_spin_polarized or self.soc:
                        bt_exe.append("-so")

                    p = subprocess.Popen(bt_exe, stdout=subprocess.PIPE,
                                         stdin=subprocess.PIPE,
                                         stderr=subprocess.PIPE)
                    p.wait()

                    for c in p.communicate():
                        logging.info(c.decode())
                        if "error in factorization" in c.decode():
                            raise BoltztrapError("error in factorization")

                    warning = ""

                    with open(os.path.join(path_dir,
                                           dir_bz_name + ".outputtrans")) as f:
                        for l in f:
                            if "Option unknown" in l:
                                raise BoltztrapError(
                                    "DOS mode needs a custom version of "
                                    "BoltzTraP code is needed")
                            if "WARNING" in l:
                                warning = l
                                break
                            if "Error - Fermi level was not found" in l:
                                warning = l
                                break

                    if not warning and convergence:
                        # check convergence for warning
                        analyzer = BoltztrapAnalyzer.from_files(path_dir)
                        for doping in ['n', 'p']:
                            for c in analyzer.mu_doping[doping]:
                                if len(analyzer.mu_doping[doping][c]) != len(
                                        analyzer.doping[doping]):
                                    warning = "length of mu_doping array is " \
                                              "incorrect"
                                    break

                                if doping == 'p' and \
                                                sorted(
                                                    analyzer.mu_doping[doping][
                                                        c], reverse=True) != \
                                                analyzer.mu_doping[doping][c]:
                                    warning = "sorting of mu_doping array " \
                                              "incorrect for p-type"
                                    break

                                # ensure n-type doping sorted correctly
                                if doping == 'n' and sorted(
                                        analyzer.mu_doping[doping][c]) != \
                                        analyzer.mu_doping[doping][c]:
                                    warning = "sorting of mu_doping array " \
                                              "incorrect for n-type"
                                    break

                    if warning:
                        self.lpfac += 10
                        logging.warn("Warning detected: {}! Increase lpfac to "
                                     "{}".format(warning, self.lpfac))

                    else:
                        converged = True

                if not converged:
                    self.energy_grid /= 10
                    logging.info("Could not converge with max lpfac; "
                                 "Decrease egrid to {}".format(self.energy_grid))

            if not converged:
                raise BoltztrapError(
                    "Doping convergence not reached with lpfac=" + str(
                        self.lpfac) + ", energy_grid=" + str(self.energy_grid))

            return path_dir


class BoltztrapError(Exception):
    """
    Exception class for boltztrap.
    Raised when the boltztrap gives an error
    """

    def __init__(self, msg):
        self.msg = msg
        logging.error(self.msg)

    def __str__(self):
        return "BoltztrapError : " + self.msg


class BoltztrapAnalyzer(object):
    """
    Class used to store all the data from a boltztrap run
    """

    def __init__(self, gap=None, mu_steps=None, cond=None, seebeck=None,
                 kappa=None, hall=None, doping=None,
                 mu_doping=None, seebeck_doping=None, cond_doping=None,
                 kappa_doping=None,
                 hall_doping=None, intrans=None, dos=None, dos_partial=None,
                 carrier_conc=None, vol=None, warning=None,
                 bz_bands=None, bz_kpoints=None, fermi_surface_data=None):
        """
        Constructor taking directly all the data generated by Boltztrap. You
        won't probably use it directly but instead use the from_files and
        from_dict methods.

        Args:
            gap: The gap after interpolation in eV
            mu_steps: The steps of electron chemical potential (or Fermi
                level) in eV.
            cond: The electronic conductivity tensor divided by a constant
                relaxation time (sigma/tau) at different temperature and
                fermi levels.
                The format is {temperature: [array of 3x3 tensors at each
                fermi level in mu_steps]}. The units are 1/(Ohm*m*s).
            seebeck: The Seebeck tensor at different temperatures and fermi
                levels. The format is {temperature: [array of 3x3 tensors at
                each fermi level in mu_steps]}. The units are V/K
            kappa: The electronic thermal conductivity tensor divided by a
                constant relaxation time (kappa/tau) at different temperature
                and fermi levels. The format is {temperature: [array of 3x3
                tensors at each fermi level in mu_steps]}
                The units are W/(m*K*s)
            hall: The hall tensor at different temperature and fermi levels
                The format is {temperature: [array of 27 coefficients list at
                each fermi level in mu_steps]}
                The units are m^3/C
            doping: The different doping levels that have been given to
                Boltztrap. The format is {'p':[],'n':[]} with an array of
                doping levels. The units are cm^-3
            mu_doping: Gives the electron chemical potential (or Fermi level)
                for a given set of doping.
                Format is {'p':{temperature: [fermi levels],'n':{temperature:
                [fermi levels]}}
                the fermi level array is ordered according to the doping
                levels in doping units for doping are in cm^-3 and for Fermi
                level in eV
            seebeck_doping: The Seebeck tensor at different temperatures and
                doping levels. The format is {'p': {temperature: [Seebeck
                tensors]}, 'n':{temperature: [Seebeck tensors]}}
                The [Seebeck tensors] array is ordered according to the
                doping levels in doping units for doping are in cm^-3 and for
                Seebeck in V/K
            cond_doping: The electronic conductivity tensor divided by a
                constant relaxation time (sigma/tau) at different
                temperatures and doping levels
                The format is {'p':{temperature: [conductivity tensors]},
                'n':{temperature: [conductivity tensors]}}
                The [conductivity tensors] array is ordered according to the
                doping levels in doping units for doping are in cm^-3 and for
                conductivity in 1/(Ohm*m*s)
            kappa_doping: The thermal conductivity tensor divided by a constant
                relaxation time (kappa/tau) at different temperatures and
                doping levels.
                The format is {'p':{temperature: [thermal conductivity
                tensors]},'n':{temperature: [thermal conductivity tensors]}}
                The [thermal conductivity tensors] array is ordered according
                to the doping levels in doping units for doping are in cm^-3
                and for thermal conductivity in W/(m*K*s)
            hall_doping: The Hall tensor at different temperatures and doping
                levels.
                The format is {'p':{temperature: [Hall tensors]},
                'n':{temperature: [Hall tensors]}}
                The [Hall tensors] array is ordered according to the doping
                levels in doping and each Hall tensor is represented by a 27
                coefficients list.
                The units are m^3/C
            intrans: a dictionary of inputs e.g. {"scissor": 0.0}
            carrier_conc: The concentration of carriers in electron (or hole)
                per unit cell
            dos: The dos computed by Boltztrap given as a pymatgen Dos object
            dos_partial: Data for the partial DOS projected on sites and
                orbitals
            vol: Volume of the unit cell in angstrom cube (A^3)
            warning: string if BoltzTraP outputted a warning, else None
            bz_bands: Data for interpolated bands on a k-point line
                (run_type=BANDS)
            bz_kpoints: k-point in reciprocal coordinates for interpolated
                bands (run_type=BANDS)
            fermi_surface_data: energy values in a 3D grid imported from the
                output .cube file.
        """
        self.gap = gap
        self.mu_steps = mu_steps
        self._cond = cond
        self._seebeck = seebeck
        self._kappa = kappa
        self._hall = hall
        self.warning = warning
        self.doping = doping
        self.mu_doping = mu_doping
        self._seebeck_doping = seebeck_doping
        self._cond_doping = cond_doping
        self._kappa_doping = kappa_doping
        self._hall_doping = hall_doping
        self.intrans = intrans
        self._carrier_conc = carrier_conc
        self.dos = dos
        self.vol = vol
        self._dos_partial = dos_partial
        self._bz_bands = bz_bands
        self._bz_kpoints = bz_kpoints
        self.fermi_surface_data = fermi_surface_data

    def get_symm_bands(self, structure, efermi, kpt_line=None,
                       labels_dict=None):
        """
            Function useful to read bands from Boltztrap output and get a
            BandStructureSymmLine object comparable with that one from a DFT
            calculation (if the same kpt_line is provided). Default kpt_line
            and labels_dict is the standard path of high symmetry k-point for
            the specified structure. They could be extracted from the
            BandStructureSymmLine object that you want to compare with. efermi
            variable must be specified to create the BandStructureSymmLine
            object (usually it comes from DFT or Boltztrap calc)
        """
        try:
            if kpt_line is None:
                kpath = HighSymmKpath(structure)
                kpt_line = [Kpoint(k, structure.lattice.reciprocal_lattice) for
                            k in
                            kpath.get_kpoints(coords_are_cartesian=False)[0]]
                labels_dict = {l: k for k, l in zip(
                    *kpath.get_kpoints(coords_are_cartesian=False)) if l}
                kpt_line = [kp.frac_coords for kp in kpt_line]
            elif type(kpt_line[0]) == Kpoint:
                kpt_line = [kp.frac_coords for kp in kpt_line]
                labels_dict = {k: labels_dict[k].frac_coords for k in
                               labels_dict}

            idx_list = []
            #       kpt_dense=np.array([kp for kp in self._bz_kpoints])
            for i, kp in enumerate(kpt_line):
                w = []
                prec = 1e-05
                while len(w) == 0:
                    w = np.where(np.all(
                        np.abs(kp - self._bz_kpoints) < [prec] * 3,
                        axis=1))[0]
                    prec *= 10

                # print( prec )
                idx_list.append([i, w[0]])

                # if len(w)>0:
                #     idx_list.append([i,w[0]])
                # else:
                #     w=np.where(np.all(np.abs(kp.frac_coords-self._bz_kpoints)
                # <[1e-04,1e-04,1e-04],axis=1))[0]
                #     idx_list.append([i,w[0]])

            idx_list = np.array(idx_list)
            # print( idx_list.shape )

            bands_dict = {Spin.up: (self._bz_bands * Energy(1, "Ry").to(
                "eV") + efermi).T[:, idx_list[:, 1]].tolist()}
            # bz_kpoints = bz_kpoints[idx_list[:,1]].tolist()

            sbs = BandStructureSymmLine(kpt_line, bands_dict,
                                        structure.lattice.reciprocal_lattice,
                                        efermi,
                                        labels_dict=labels_dict)

            return sbs

        except:
            raise BoltztrapError(
                "Bands are not in output of BoltzTraP.\nBolztrapRunner must "
                "be run with run_type=BANDS")

    @staticmethod
    def check_acc_bzt_bands(sbs_bz, sbs_ref, warn_thr=(0.03, 0.03)):
        """
            Compare sbs_bz BandStructureSymmLine calculated with boltztrap with
            the sbs_ref BandStructureSymmLine as reference (from MP for
            instance), computing correlation and energy difference for eight bands
            around the gap (semiconductors) or fermi level (metals).
            warn_thr is a threshold to get a warning in the accuracy of Boltztap
            interpolated bands.
            Return a dictionary with these keys:
            - "N": the index of the band compared; inside each there are:
                - "Corr": correlation coefficient for the 8 compared bands
                - "Dist": energy distance for the 8 compared bands
                - "branch_name": energy distance for that branch
            - "avg_corr": average of correlation coefficient over the 8 bands
            - "avg_dist": average of energy distance over the 8 bands
            - "nb_list": list of indexes of the 8 compared bands
            - "acc_thr": list of two float corresponing to the two warning
                         thresholds in input
            - "acc_err": list of two bools:
                         True if the avg_corr > warn_thr[0], and
                         True if the avg_dist > warn_thr[1]
            See also compare_sym_bands function doc
        """
        if not sbs_ref.is_metal() and not sbs_bz.is_metal():
            vbm_idx = sbs_bz.get_vbm()['band_index'][Spin.up][-1]
            cbm_idx = sbs_bz.get_cbm()['band_index'][Spin.up][0]
            nb_list = range(vbm_idx - 3, cbm_idx + 4)

        else:
            bnd_around_efermi = []
            delta = 0
            spin = sbs_bz.bands.keys()[0]
            while len(bnd_around_efermi) < 8 and delta < 100:
                delta += 0.1
                bnd_around_efermi = []
                for nb in range(len(sbs_bz.bands[spin])):
                    for kp in range(len(sbs_bz.bands[spin][nb])):
                        if abs(sbs_bz.bands[spin][nb][
                                   kp] - sbs_bz.efermi) < delta:
                            bnd_around_efermi.append(nb)
                            break
            if len(bnd_around_efermi) < 8:
                print("Warning! check performed on " + str(
                    len(bnd_around_efermi)))
                nb_list = bnd_around_efermi
            else:
                nb_list = bnd_around_efermi[:8]

        # print(nb_list)
        bcheck = compare_sym_bands(sbs_bz, sbs_ref, nb_list)
        # print(bcheck)
        acc_err = [False, False]
        avg_corr = sum([item[1]['Corr'] for item in bcheck.iteritems()]) / 8
        avg_distance = sum([item[1]['Dist'] for item in bcheck.iteritems()]) / 8

        if avg_corr > warn_thr[0]: acc_err[0] = True
        if avg_distance > warn_thr[0]: acc_err[1] = True

        bcheck['avg_corr'] = avg_corr
        bcheck['avg_distance'] = avg_distance
        bcheck['acc_err'] = acc_err
        bcheck['acc_thr'] = warn_thr
        bcheck['nb_list'] = nb_list

        if True in acc_err:
            print("Warning! some bands around gap are not accurate")

        return bcheck

    def get_seebeck(self, output='eigs', doping_levels=True):
        """
            Gives the seebeck coefficient (microV/K) in either a
            full 3x3 tensor form, as 3 eigenvalues, or as the average value
            (trace/3.0) If doping_levels=True, the results are given at
            different p and n doping
            levels (given by self.doping), otherwise it is given as a series
            of electron chemical potential values

            Args:
                output (string): the type of output. 'tensor' give the full
                3x3 tensor, 'eigs' its 3 eigenvalues and
                'average' the average of the three eigenvalues
                doping_levels (boolean): True for the results to be given at
                different doping levels, False for results
                at different electron chemical potentials

            Returns:
                If doping_levels=True, a dictionary {temp:{'p':[],'n':[]}}.
                The 'p' links to Seebeck at p-type doping
                and 'n' to the Seebeck at n-type doping. Otherwise, returns a
                {temp:[]} dictionary
                The result contains either the sorted three eigenvalues of
                the symmetric
                Seebeck tensor (output='eigs') or a full tensor (3x3 array) (
                output='tensor') or as an average
                (output='average').

                units are microV/K
        """
        return BoltztrapAnalyzer._format_to_output(self._seebeck,
                                                   self._seebeck_doping,
                                                   output,
                                                   doping_levels, 1e6)

    def get_conductivity(self, output='eigs', doping_levels=True,
                         relaxation_time=1e-14):
        """
            Gives the conductivity (1/Ohm*m) in either a full 3x3 tensor
            form, as 3 eigenvalues, or as the average value
            (trace/3.0) If doping_levels=True, the results are given at
            different p and n doping
            levels (given by self.doping), otherwise it is given as a series
            of electron chemical potential values

            Args:
                output (string): the type of output. 'tensor' give the full
                3x3 tensor, 'eigs' its 3 eigenvalues and
                'average' the average of the three eigenvalues
                doping_levels (boolean): True for the results to be given at
                different doping levels, False for results
                at different electron chemical potentials
                relaxation_time (float): constant relaxation time in secs

            Returns:
                If doping_levels=True, a dictionary {temp:{'p':[],'n':[]}}.
                The 'p' links to conductivity
                at p-type doping and 'n' to the conductivity at n-type
                doping. Otherwise,
                returns a {temp:[]} dictionary. The result contains either
                the sorted three eigenvalues of the symmetric
                conductivity tensor (format='eigs') or a full tensor (3x3
                array) (output='tensor') or as an average
                (output='average').
                The result includes a given constant relaxation time

                units are 1/Ohm*m
        """
        return BoltztrapAnalyzer._format_to_output(self._cond,
                                                   self._cond_doping, output,
                                                   doping_levels,
                                                   relaxation_time)

    def get_power_factor(self, output='eigs', doping_levels=True,
                         relaxation_time=1e-14):
        """
        Gives the power factor (Seebeck^2 * conductivity) in units
        microW/(m*K^2) in either a full 3x3 tensor form,
        as 3 eigenvalues, or as the average value (trace/3.0) If
        doping_levels=True, the results are given at
        different p and n doping levels (given by self.doping), otherwise it
        is given as a series of
        electron chemical potential values

        Args:
            output (string): the type of output. 'tensor' give the full 3x3
            tensor, 'eigs' its 3 eigenvalues and
            'average' the average of the three eigenvalues
            doping_levels (boolean): True for the results to be given at
            different doping levels, False for results
            at different electron chemical potentials
            relaxation_time (float): constant relaxation time in secs

        Returns:
            If doping_levels=True, a dictionnary {temp:{'p':[],'n':[]}}. The
            'p' links to power factor
            at p-type doping and 'n' to the conductivity at n-type doping.
            Otherwise,
            returns a {temp:[]} dictionary. The result contains either the
            sorted three eigenvalues of the symmetric
            power factor tensor (format='eigs') or a full tensor (3x3 array) (
            output='tensor') or as an average
            (output='average').
            The result includes a given constant relaxation time

            units are microW/(m K^2)
        """
        result = None
        result_doping = None
        if doping_levels:
            result_doping = {doping: {t: [] for t in
                                      self._seebeck_doping[doping]} for
                             doping in self._seebeck_doping}

            for doping in result_doping:
                for t in result_doping[doping]:
                    for i in range(len(self.doping[doping])):
                        full_tensor = np.dot(self._cond_doping[doping][t][i],
                                             np.dot(
                                                 self._seebeck_doping[doping][
                                                     t][i],
                                                 self._seebeck_doping[doping][
                                                     t][i]))
                        result_doping[doping][t].append(full_tensor)

        else:
            result = {t: [] for t in self._seebeck}
            for t in result:
                for i in range(len(self.mu_steps)):
                    full_tensor = np.dot(self._cond[t][i],
                                         np.dot(self._seebeck[t][i],
                                                self._seebeck[t][i]))
                    result[t].append(full_tensor)

        return BoltztrapAnalyzer._format_to_output(result, result_doping,
                                                   output, doping_levels,
                                                   multi=1e6 * relaxation_time)

    def get_thermal_conductivity(self, output='eigs', doping_levels=True,
                                 k_el=True, relaxation_time=1e-14):
        """
        Gives the electronic part of the thermal conductivity in either a
        full 3x3 tensor form,
        as 3 eigenvalues, or as the average value (trace/3.0) If
        doping_levels=True, the results are given at
        different p and n doping levels (given by self.doping), otherwise it
        is given as a series of
        electron chemical potential values

        Args:
            output (string): the type of output. 'tensor' give the full 3x3
            tensor, 'eigs' its 3 eigenvalues and
            'average' the average of the three eigenvalues
            doping_levels (boolean): True for the results to be given at
            different doping levels, False for results
            at different electron chemical potentials
            k_el (boolean): True for k_0-PF*T, False for k_0
            relaxation_time (float): constant relaxation time in secs

        Returns:
            If doping_levels=True, a dictionary {temp:{'p':[],'n':[]}}. The
            'p' links to thermal conductivity
            at p-type doping and 'n' to the thermal conductivity at n-type
            doping. Otherwise,
            returns a {temp:[]} dictionary. The result contains either the
            sorted three eigenvalues of the symmetric
            conductivity tensor (format='eigs') or a full tensor (3x3 array) (
            output='tensor') or as an average
            (output='average').
            The result includes a given constant relaxation time

            units are W/mK
        """
        result = None
        result_doping = None
        if doping_levels:
            result_doping = {doping: {t: [] for t in
                                      self._seebeck_doping[doping]} for
                             doping in self._seebeck_doping}
            for doping in result_doping:
                for t in result_doping[doping]:
                    for i in range(len(self.doping[doping])):
                        if k_el:
                            pf_tensor = np.dot(self._cond_doping[doping][t][i],
                                               np.dot(
                                                   self._seebeck_doping[doping][
                                                       t][i],
                                                   self._seebeck_doping[doping][
                                                       t][i]))
                            result_doping[doping][t].append((
                                self._kappa_doping[doping][t][
                                    i] - pf_tensor * t))
                        else:
                            result_doping[doping][t].append((
                                self._kappa_doping[doping][t][i]))
        else:
            result = {t: [] for t in self._seebeck}
            for t in result:
                for i in range(len(self.mu_steps)):
                    if k_el:
                        pf_tensor = np.dot(self._cond[t][i],
                                           np.dot(self._seebeck[t][i],
                                                  self._seebeck[t][i]))
                        result[t].append((self._kappa[t][i] - pf_tensor * t))
                    else:
                        result[t].append((self._kappa[t][i]))

        return BoltztrapAnalyzer._format_to_output(result, result_doping,
                                                   output, doping_levels,
                                                   multi=relaxation_time)

    def get_zt(self, output='eigs', doping_levels=True, relaxation_time=1e-14,
               kl=1.0):
        """
        Gives the ZT coefficient (S^2*cond*T/thermal cond) in either a full
        3x3 tensor form,
        as 3 eigenvalues, or as the average value (trace/3.0) If
        doping_levels=True, the results are given at
        different p and n doping levels (given by self.doping), otherwise it
        is given as a series of
        electron chemical potential values. We assume a constant relaxation
        time and a constant
        lattice thermal conductivity

        Args:
            output (string): the type of output. 'tensor' give the full 3x3
            tensor, 'eigs' its 3 eigenvalues and
            'average' the average of the three eigenvalues
            doping_levels (boolean): True for the results to be given at
            different doping levels, False for results
            at different electron chemical potentials
            relaxation_time (float): constant relaxation time in secs
            k_l (float): lattice thermal cond in W/(m*K)

        Returns:
            If doping_levels=True, a dictionary {temp:{'p':[],'n':[]}}. The
            'p' links to ZT
            at p-type doping and 'n' to the ZT at n-type doping. Otherwise,
            returns a {temp:[]} dictionary. The result contains either the
            sorted three eigenvalues of the symmetric
            ZT tensor (format='eigs') or a full tensor (3x3 array) (
            output='tensor') or as an average
            (output='average').
            The result includes a given constant relaxation time and lattice
            thermal conductivity
        """
        result = None
        result_doping = None
        if doping_levels:
            result_doping = {doping: {t: [] for t in
                                      self._seebeck_doping[doping]} for
                             doping in self._seebeck_doping}

            for doping in result_doping:
                for t in result_doping[doping]:
                    for i in range(len(self.doping[doping])):
                        pf_tensor = np.dot(self._cond_doping[doping][t][i],
                                           np.dot(
                                               self._seebeck_doping[doping][t][
                                                   i],
                                               self._seebeck_doping[doping][t][
                                                   i]))
                        thermal_conduct = (self._kappa_doping[doping][t][i]
                                           - pf_tensor * t) * relaxation_time
                        result_doping[doping][t].append(
                            np.dot(pf_tensor * relaxation_time * t,
                                   np.linalg.inv(
                                       thermal_conduct + kl * np.eye(3, 3))))
        else:
            result = {t: [] for t in self._seebeck}
            for t in result:
                for i in range(len(self.mu_steps)):
                    pf_tensor = np.dot(self._cond[t][i],
                                       np.dot(self._seebeck[t][i],
                                              self._seebeck[t][i]))
                    thermal_conduct = (self._kappa[t][i]
                                       - pf_tensor * t) * relaxation_time
                    result[t].append(np.dot(pf_tensor * relaxation_time * t,
                                            np.linalg.inv(
                                                thermal_conduct + kl *
                                                np.eye(3, 3))))

        return BoltztrapAnalyzer._format_to_output(result, result_doping,
                                                   output, doping_levels)

    def get_average_eff_mass(self, output='eigs', doping_levels=True):
        """
        Gives the average effective mass tensor. We call it average because
        it takes into account all the bands
        and regions in the Brillouin zone. This is different than the standard
        textbook effective mass which relates
        often to only one (parabolic) band.
        The average effective mass tensor is defined as the integrated
        average of the second derivative of E(k)
        This effective mass tensor takes into account:
        -non-parabolicity
        -multiple extrema
        -multiple bands

        For more information about it. See:

        Hautier, G., Miglio, A., Waroquiers, D., Rignanese, G., & Gonze,
        X. (2014).
        How Does Chemistry Influence Electron Effective Mass in Oxides?
        A High-Throughput Computational Analysis. Chemistry of Materials,
        26(19), 5447–5458. doi:10.1021/cm404079a

        or

        Hautier, G., Miglio, A., Ceder, G., Rignanese, G.-M., & Gonze,
        X. (2013).
        Identification and design principles of low hole effective mass
        p-type transparent conducting oxides.
        Nature Communications, 4, 2292. doi:10.1038/ncomms3292

        Depending on the value of output, we have either the full 3x3
        effective mass tensor,
        its 3 eigenvalues or an average

        Args:
            output (string): 'eigs' for eigenvalues, 'tensor' for the full
            tensor and 'average' for an average (trace/3)
            doping_levels (boolean): True for the results to be given at
            different doping levels, False for results
            at different electron chemical potentials
        Returns:
            If doping_levels=True,a dictionary {'p':{temp:[]},'n':{temp:[]}}
            with an array of effective mass tensor, eigenvalues of average
            value (depending on output) for each temperature and for each
            doping level.
            The 'p' links to hole effective mass tensor and 'n' to electron
            effective mass tensor.
        """
        result = None
        result_doping = None
        conc = self.get_carrier_concentration()
        if doping_levels:
            result_doping = {doping: {t: [] for t in self._cond_doping[doping]}
                             for
                             doping in self.doping}
            for doping in result_doping:
                for temp in result_doping[doping]:
                    for i in range(len(self.doping[doping])):
                        result_doping[doping][temp].append(np.linalg.inv(
                            np.array(self._cond_doping[doping][temp][i])) * \
                                                           self.doping[doping][
                                                               i] * 10 ** 6 * e ** 2 / m_e)
        else:
            result = {t: [] for t in self._seebeck}
            for temp in result:
                for i in range(len(self.mu_steps)):
                    try:
                        cond_inv = np.linalg.inv(np.array(self._cond[temp][i]))
                    except np.linalg.LinAlgError:
                        pass
                    result[temp].append(cond_inv * \
                                        conc[temp][i] * 10 ** 6 * e ** 2 / m_e)

        return BoltztrapAnalyzer._format_to_output(result, result_doping,
                                                   output, doping_levels)

    def get_extreme(self, target_prop, maximize=True, min_temp=None,
                    max_temp=None, min_doping=None, max_doping=None,
                    isotropy_tolerance=0.05, use_average=True):

        """
        This method takes in eigenvalues over a range of carriers,
        temperatures, and doping levels, and tells you what is the "best"
        value that can be achieved for the given target_property. Note that
        this method searches the doping dict only, not the full mu dict.

        Args:
            target_prop: target property, i.e. "seebeck", "power factor",
                         "conductivity", "kappa", or "zt"
            maximize: True to maximize, False to minimize (e.g. kappa)
            min_temp: minimum temperature allowed
            max_temp: maximum temperature allowed
            min_doping: minimum doping allowed (e.g., 1E18)
            max_doping: maximum doping allowed (e.g., 1E20)
            isotropy_tolerance: tolerance for isotropic (0.05 = 5%)
            use_average: True for avg of eigenval, False for max eigenval

        Returns:
            A dictionary with keys {"p", "n", "best"} with sub-keys:
            {"value", "temperature", "doping", "isotropic"}

        """

        def is_isotropic(x, isotropy_tolerance):
            """
            Internal method to tell you if 3-vector "x" is isotropic

            Args:
                x: the vector to determine isotropy for
                isotropy_tolerance: tolerance, e.g. 0.05 is 5%
            """
            if len(x) != 3:
                raise ValueError("Invalid input to is_isotropic!")

            st = sorted(x)
            return bool(all([st[0], st[1], st[2]]) and \
                        (abs((st[1] - st[0]) / st[1]) <= isotropy_tolerance) and \
                        (abs((st[2] - st[0])) / st[2] <= isotropy_tolerance) and \
                        (abs((st[2] - st[1]) / st[2]) <= isotropy_tolerance))

        if target_prop.lower() == "seebeck":
            d = self.get_seebeck(output="eigs", doping_levels=True)

        elif target_prop.lower() == "power factor":
            d = self.get_power_factor(output="eigs", doping_levels=True)

        elif target_prop.lower() == "conductivity":
            d = self.get_conductivity(output="eigs", doping_levels=True)

        elif target_prop.lower() == "kappa":
            d = self.get_thermal_conductivity(output="eigs",
                                              doping_levels=True)
        elif target_prop.lower() == "zt":
            d = self.get_zt(output="eigs", doping_levels=True)

        else:
            raise ValueError("Target property: {} not recognized!".
                             format(target_prop))

        absval = True  # take the absolute value of properties

        x_val = None
        x_temp = None
        x_doping = None
        x_isotropic = None
        output = {}

        min_temp = min_temp or 0
        max_temp = max_temp or float('inf')
        min_doping = min_doping or 0
        max_doping = max_doping or float('inf')

        for pn in ('p', 'n'):
            for t in d[pn]:  # temperatures
                if min_temp <= float(t) <= max_temp:
                    for didx, evs in enumerate(d[pn][t]):
                        doping_lvl = self.doping[pn][didx]
                        if min_doping <= doping_lvl <= max_doping:
                            isotropic = is_isotropic(evs, isotropy_tolerance)
                            if absval:
                                evs = [abs(x) for x in evs]
                            if use_average:
                                val = float(sum(evs)) / len(evs)
                            else:
                                val = max(evs)
                            if x_val is None or (val > x_val and maximize) \
                                    or (val < x_val and not maximize):
                                x_val = val
                                x_temp = t
                                x_doping = doping_lvl
                                x_isotropic = isotropic

            output[pn] = {'value': x_val, 'temperature': x_temp,
                          'doping': x_doping, 'isotropic': x_isotropic}
            x_val = None

        if maximize:
            max_type = 'p' if output['p']['value'] >= \
                              output['n']['value'] else 'n'
        else:
            max_type = 'p' if output['p']['value'] <= \
                              output['n']['value'] else 'n'

        output['best'] = output[max_type]
        output['best']['carrier_type'] = max_type

        return output

    @staticmethod
    def _format_to_output(tensor, tensor_doping, output, doping_levels,
                          multi=1.0):
        if doping_levels:
            full_tensor = tensor_doping
            result = {doping: {t: [] for t in tensor_doping[doping]} for doping
                      in tensor_doping}
            for doping in full_tensor:
                for temp in full_tensor[doping]:
                    for i in range(len(full_tensor[doping][temp])):
                        if output in ['eig', 'eigs']:
                            result[doping][temp].append(sorted(
                                np.linalg.eigh(full_tensor[doping][temp][i])[
                                    0] * multi))
                        elif output == 'tensor':
                            result[doping][temp].append(
                                np.array(full_tensor[doping][temp][i]) * multi)
                        elif output == 'average':
                            result[doping][temp].append(
                                (full_tensor[doping][temp][i][0][0] \
                                 + full_tensor[doping][temp][i][1][1] \
                                 + full_tensor[doping][temp][i][2][
                                     2]) * multi / 3.0)
                        else:
                            raise ValueError("Unknown output format: "
                                             "{}".format(output))
        else:
            full_tensor = tensor
            result = {t: [] for t in tensor}
            for temp in full_tensor:
                for i in range(len(tensor[temp])):
                    if output in ['eig', 'eigs']:
                        result[temp].append(sorted(
                            np.linalg.eigh(full_tensor[temp][i])[0] * multi))
                    elif output == 'tensor':
                        result[temp].append(
                            np.array(full_tensor[temp][i]) * multi)
                    elif output == 'average':
                        result[temp].append((full_tensor[temp][i][0][0]
                                             + full_tensor[temp][i][1][1]
                                             + full_tensor[temp][i][2][
                                                 2]) * multi / 3.0)
                    else:
                        raise ValueError("Unknown output format: {}".
                                         format(output))
        return result

    def get_complete_dos(self, structure, analyzer_for_second_spin=None):
        """
            Gives a CompleteDos object with the DOS from the interpolated
            projected band structure
            Args:
                the structure (necessary to identify sites for projection)
                analyzer_for_second_spin must be specified to have a
                CompleteDos with both Spin components
            Returns:
                a CompleteDos object
            Example of use in case of spin polarized case:

                BoltztrapRunner(bs=bs,nelec=10,run_type="DOS",spin=1).run(path_dir='dos_up/')
                an_up=BoltztrapAnalyzer.from_files("dos_up/boltztrap/",dos_spin=1)

                BoltztrapRunner(bs=bs,nelec=10,run_type="DOS",spin=-1).run(path_dir='dos_dw/')
                an_dw=BoltztrapAnalyzer.from_files("dos_dw/boltztrap/",dos_spin=-1)

                cdos=an_up.get_complete_dos(bs.structure,an_dw)

        """
        pdoss = {}
        spin_1 = list(self.dos.densities.keys())[0]

        if analyzer_for_second_spin:
            if not np.all(self.dos.energies ==
                                  analyzer_for_second_spin.dos.energies):
                raise BoltztrapError(
                    "Dos merging error: energies of the two dos are different")

            spin_2 = list(analyzer_for_second_spin.dos.densities.keys())[0]
            if spin_1 == spin_2:
                raise BoltztrapError(
                    "Dos merging error: spin component are the same")

        for s in self._dos_partial:
            if structure.sites[int(s)] not in pdoss:
                pdoss[structure.sites[int(s)]] = {}
            for o in self._dos_partial[s]:
                if Orbital[o] not in pdoss[structure.sites[int(s)]]:
                    pdoss[structure.sites[int(s)]][Orbital[o]] = {}
                pdoss[structure.sites[int(s)]][Orbital[o]][
                    spin_1] = self._dos_partial[s][o]
                if analyzer_for_second_spin:
                    pdoss[structure.sites[int(s)]][Orbital[o]][
                        spin_2] = analyzer_for_second_spin._dos_partial[s][o]
        if analyzer_for_second_spin:
            tdos = Dos(self.dos.efermi, self.dos.energies,
                       {spin_1: self.dos.densities[spin_1],
                        spin_2: analyzer_for_second_spin.dos.densities[
                            spin_2]})
        else:
            tdos = self.dos

        return CompleteDos(structure, total_dos=tdos, pdoss=pdoss)

    def get_mu_bounds(self, temp=300):
        return min(self.mu_doping['p'][temp]), max(self.mu_doping['n'][temp])

    def get_carrier_concentration(self):
        """
        gives the carrier concentration (in cm^-3)

        Returns
            a dictionary {temp:[]} with an array of carrier concentration
            (in cm^-3) at each temperature
            The array relates to each step of electron chemical potential
        """

        return {temp: [1e24 * i / self.vol for i in self._carrier_conc[temp]]
                for temp in self._carrier_conc}

    def get_hall_carrier_concentration(self):
        """
        gives the Hall carrier concentration (in cm^-3). This is the trace of
        the Hall tensor (see Boltztrap source code) Hall carrier concentration
        are not always exactly the same than carrier concentration.

        Returns
            a dictionary {temp:[]} with an array of Hall carrier concentration
            (in cm^-3) at each temperature The array relates to each step of
            electron chemical potential
        """
        result = {temp: [] for temp in self._hall}
        for temp in self._hall:
            for i in self._hall[temp]:
                trace = (i[1][2][0] + i[2][0][1] + i[0][1][2]) / 3.0
                if trace != 0.0:
                    result[temp].append(1e-6 / (trace * e))
                else:
                    result[temp].append(0.0)
        return result

    @staticmethod
    def parse_outputtrans(path_dir):
        """
        Parses .outputtrans file

        Args:
            path_dir: dir containing boltztrap.outputtrans

        Returns:
            tuple - (run_type, warning, efermi, gap, doping_levels)

        """
        run_type = None
        warning = None
        efermi = None
        gap = None
        doping_levels = []

        with open(os.path.join(path_dir, "boltztrap.outputtrans"), 'r') \
                as f:
            for line in f:
                if "WARNING" in line:
                    warning = line
                elif "Calc type:" in line:
                    run_type = line.split()[-1]
                elif line.startswith("VBM"):
                    efermi = Energy(line.split()[1], "Ry").to("eV")
                elif line.startswith("Egap:"):
                    gap = Energy(float(line.split()[1]), "Ry").to("eV")
                elif line.startswith("Doping level number"):
                    doping_levels.append(float(line.split()[6]))

        return run_type, warning, efermi, gap, doping_levels

    @staticmethod
    def parse_transdos(path_dir, efermi, dos_spin=1, trim_dos=False):

        """
        Parses .transdos (total DOS) and .transdos_x_y (partial DOS) files
        Args:
            path_dir: (str) dir containing DOS files
            efermi: (float) Fermi energy
            dos_spin: (int) -1 for spin down, +1 for spin up
            trim_dos: (bool) whether to post-process / trim DOS

        Returns:
            tuple - (DOS, dict of partial DOS)
        """

        data_dos = {'total': [], 'partial': {}}
        # parse the total DOS data
        ## format is energy, DOS, integrated DOS
        with open(os.path.join(path_dir, "boltztrap.transdos"), 'r') as f:
            count_series = 0  # TODO: why is count_series needed?
            for line in f:
                if line.lstrip().startswith("#"):
                    count_series += 1
                    if count_series > 1:
                        break
                else:
                    data_dos['total'].append(
                        [Energy(float(line.split()[0]), "Ry").to("eV"),
                         float(line.split()[1])])
                    total_elec = float(line.split()[2])

        lw_l = 0
        hg_l = -len(data_dos['total'])
        if trim_dos:
            # Francesco knows what this does
            # It has something to do with a trick of adding fake energies
            # at the endpoints of the DOS, and then re-trimming it. This is
            # to get the same energy scale for up and down spin DOS.
            tmp_data = np.array(data_dos['total'])
            tmp_den = np.trim_zeros(tmp_data[:, 1], 'f')[1:]
            lw_l = len(tmp_data[:, 1]) - len(tmp_den)
            tmp_ene = tmp_data[lw_l:, 0]
            tmp_den = np.trim_zeros(tmp_den, 'b')[:-1]
            hg_l = len(tmp_ene) - len(tmp_den)
            tmp_ene = tmp_ene[:-hg_l]
            tmp_data = np.vstack((tmp_ene, tmp_den)).T
            data_dos['total'] = tmp_data.tolist()

        # parse partial DOS data
        for file_name in os.listdir(path_dir):
            if file_name.endswith(
                    "transdos") and file_name != 'boltztrap.transdos':
                tokens = file_name.split(".")[1].split("_")
                site = tokens[1]
                orb = '_'.join(tokens[2:])
                with open(os.path.join(path_dir, file_name), 'r') as f:
                    for line in f:
                        if not line.lstrip().startswith(" #"):
                            if site not in data_dos['partial']:
                                data_dos['partial'][site] = {}
                            if orb not in data_dos['partial'][site]:
                                data_dos['partial'][site][orb] = []
                            data_dos['partial'][site][orb].append(
                                float(line.split()[1]))
                data_dos['partial'][site][orb] = data_dos['partial'][site][
                                                     orb][lw_l:-hg_l]

        dos_full = {'energy': [], 'density': []}

        for t in data_dos['total']:
            dos_full['energy'].append(t[0])
            dos_full['density'].append(t[1])

        dos = Dos(efermi, dos_full['energy'],
                  {Spin(dos_spin): dos_full['density']})
        dos_partial = data_dos['partial']  # TODO: make this real DOS object?

        return dos, dos_partial

    @staticmethod
    def parse_intrans(path_dir):
        """
        Parses boltztrap.intrans mainly to extract the value of scissor applied to the bands or some other inputs
        Args:
            path_dir: (str) dir containing the boltztrap.intrans file
        Returns:
            intrans (dict): a dictionary containing various inputs that had been used in the Boltztrap run.
        """
        intrans = {}
        with open(os.path.join(path_dir, "boltztrap.intrans"), 'r') as f:
            for line in f:
                if "iskip" in line:
                    intrans["scissor"] = Energy(float(line.split(" ")[3]),
                                                "Ry").to("eV")
                if "HISTO" in line or "TETRA" in line:
                    intrans["dos_type"] = line[:-1]
        return intrans

    @staticmethod
    def parse_struct(path_dir):
        """
        Parses boltztrap.struct file (only the volume)
        Args:
            path_dir: (str) dir containing the boltztrap.struct file

        Returns:
            (float) volume
        """
        with open(os.path.join(path_dir, "boltztrap.struct"), 'r') as f:
            tokens = f.readlines()
            return Lattice([[Length(float(tokens[i].split()[j]), "bohr").
                           to("ang") for j in range(3)] for i in
                            range(1, 4)]).volume

    @staticmethod
    def parse_cond_and_hall(path_dir, doping_levels=None):
        """
        Parses the conductivity and Hall tensors
        Args:
            path_dir: Path containing .condtens / .halltens files
            doping_levels: ([float]) - doping lvls, parse outtrans to get this

        Returns:
            mu_steps, cond, seebeck, kappa, hall, pn_doping_levels,
            mu_doping, seebeck_doping, cond_doping, kappa_doping,
            hall_doping, carrier_conc
        """

        # Step 1: parse raw data but do not convert to final format
        t_steps = set()
        mu_steps = set()
        data_full = []
        data_hall = []
        data_doping_full = []
        data_doping_hall = []
        doping_levels = doping_levels or []

        # parse the full conductivity/Seebeck/kappa0/etc data
        ## also initialize t_steps and mu_steps
        with open(os.path.join(path_dir, "boltztrap.condtens"), 'r') as f:
            for line in f:
                if not line.startswith("#"):
                    mu_steps.add(float(line.split()[0]))
                    t_steps.add(int(float(line.split()[1])))
                    data_full.append([float(c) for c in line.split()])

        # parse the full Hall tensor
        with open(os.path.join(path_dir, "boltztrap.halltens"), 'r') as f:
            for line in f:
                if not line.startswith("#"):
                    data_hall.append([float(c) for c in line.split()])

        if len(doping_levels) != 0:
            # parse doping levels version of full cond. tensor, etc.
            with open(
                    os.path.join(path_dir, "boltztrap.condtens_fixdoping"),
                    'r') as f:
                for line in f:
                    if not line.startswith("#") and len(line) > 2:
                        data_doping_full.append([float(c)
                                                 for c in line.split()])

            # parse doping levels version of full hall tensor
            with open(
                    os.path.join(path_dir, "boltztrap.halltens_fixdoping"),
                    'r') as f:
                for line in f:
                    if not line.startswith("#") and len(line) > 2:
                        data_doping_hall.append(
                            [float(c) for c in line.split()])

        # Step 2: convert raw data to final format

        # sort t and mu_steps (b/c they are sets not lists)
        # and convert to correct energy
        t_steps = sorted([t for t in t_steps])
        mu_steps = sorted([Energy(m, "Ry").to("eV") for m in mu_steps])

        # initialize output variables - could use defaultdict instead
        # I am leaving things like this for clarity
        cond = {t: [] for t in t_steps}
        seebeck = {t: [] for t in t_steps}
        kappa = {t: [] for t in t_steps}
        hall = {t: [] for t in t_steps}
        carrier_conc = {t: [] for t in t_steps}
        dos_full = {'energy': [], 'density': []}

        mu_doping = {'p': {t: [] for t in t_steps},
                     'n': {t: [] for t in t_steps}}
        seebeck_doping = {'p': {t: [] for t in t_steps},
                          'n': {t: [] for t in t_steps}}
        cond_doping = {'p': {t: [] for t in t_steps},
                       'n': {t: [] for t in t_steps}}
        kappa_doping = {'p': {t: [] for t in t_steps},
                        'n': {t: [] for t in t_steps}}
        hall_doping = {'p': {t: [] for t in t_steps},
                       'n': {t: [] for t in t_steps}}

        # process doping levels
        pn_doping_levels = {'p': [], 'n': []}
        for d in doping_levels:
            if d > 0:
                pn_doping_levels['p'].append(d)
            else:
                pn_doping_levels['n'].append(-d)

        # process raw conductivity data, etc.
        for d in data_full:
            temp, doping = d[1], d[2]
            carrier_conc[temp].append(doping)

            cond[temp].append(np.reshape(d[3:12], (3, 3)).tolist())
            seebeck[temp].append(np.reshape(d[12:21], (3, 3)).tolist())
            kappa[temp].append(np.reshape(d[21:30], (3, 3)).tolist())

        # process raw Hall data
        for d in data_hall:
            temp, doping = d[1], d[2]
            hall_tens = [np.reshape(d[3:12], (3, 3)).tolist(),
                         np.reshape(d[12:21], (3, 3)).tolist(),
                         np.reshape(d[21:30], (3, 3)).tolist()]
            hall[temp].append(hall_tens)

        # process doping conductivity data, etc.
        for d in data_doping_full:
            temp, doping, mu = d[0], d[1], d[-1]
            pn = 'p' if doping > 0 else 'n'
            mu_doping[pn][temp].append(Energy(mu, "Ry").to("eV"))
            cond_doping[pn][temp].append(
                np.reshape(d[2:11], (3, 3)).tolist())
            seebeck_doping[pn][temp].append(
                np.reshape(d[11:20], (3, 3)).tolist())
            kappa_doping[pn][temp].append(
                np.reshape(d[20:29], (3, 3)).tolist())

        # process doping Hall data
        for d in data_doping_hall:
            temp, doping, mu = d[0], d[1], d[-1]
            pn = 'p' if doping > 0 else 'n'
            hall_tens = [np.reshape(d[2:11], (3, 3)).tolist(),
                         np.reshape(d[11:20], (3, 3)).tolist(),
                         np.reshape(d[20:29], (3, 3)).tolist()]
            hall_doping[pn][temp].append(hall_tens)

        return mu_steps, cond, seebeck, kappa, hall, pn_doping_levels, \
               mu_doping, seebeck_doping, cond_doping, kappa_doping, \
               hall_doping, carrier_conc

    @staticmethod
    def from_files(path_dir, dos_spin=1):
        """
        get a BoltztrapAnalyzer object from a set of files

        Args:
            path_dir: directory where the boltztrap files are
            dos_spin: in DOS mode, set to 1 for spin up and -1 for spin down

        Returns:
            a BoltztrapAnalyzer object

        """
        run_type, warning, efermi, gap, doping_levels = \
            BoltztrapAnalyzer.parse_outputtrans(path_dir)

        vol = BoltztrapAnalyzer.parse_struct(path_dir)

        intrans = BoltztrapAnalyzer.parse_intrans(path_dir)

        if run_type == "BOLTZ":
            dos, pdos = BoltztrapAnalyzer.parse_transdos(
                path_dir, efermi, dos_spin=dos_spin, trim_dos=False)

            mu_steps, cond, seebeck, kappa, hall, pn_doping_levels, mu_doping, \
            seebeck_doping, cond_doping, kappa_doping, hall_doping, \
            carrier_conc = BoltztrapAnalyzer. \
                parse_cond_and_hall(path_dir, doping_levels)

            return BoltztrapAnalyzer(
                gap, mu_steps, cond, seebeck, kappa, hall, pn_doping_levels,
                mu_doping, seebeck_doping, cond_doping, kappa_doping,
                hall_doping, intrans, dos, pdos, carrier_conc, vol, warning)

        elif run_type == "DOS":
            trim = True if intrans["dos_type"] == "HISTO" else False
            dos, pdos = BoltztrapAnalyzer.parse_transdos(
                path_dir, efermi, dos_spin=dos_spin, trim_dos=trim)

            return BoltztrapAnalyzer(gap=gap, dos=dos, dos_partial=pdos,
                                     warning=warning, vol=vol)

        elif run_type == "BANDS":
            bz_kpoints = np.loadtxt(
                os.path.join(path_dir, "boltztrap_band.dat"))[:, -3:]
            bz_bands = np.loadtxt(
                os.path.join(path_dir, "boltztrap_band.dat"))[:, 1:-6]
            return BoltztrapAnalyzer(bz_bands=bz_bands, bz_kpoints=bz_kpoints,
                                     warning=warning, vol=vol)

        elif run_type == "FERMI":
            """
            """

            if os.path.exists(os.path.join(path_dir, 'boltztrap_BZ.cube')):
                fs_data = read_cube_file(
                    os.path.join(path_dir, 'boltztrap_BZ.cube'))
            elif os.path.exists(os.path.join(path_dir, 'fort.30')):
                fs_data = read_cube_file(os.path.join(path_dir, 'fort.30'))
            else:
                raise BoltztrapError("No data file found for fermi surface")
            return BoltztrapAnalyzer(fermi_surface_data=fs_data)

        else:
            raise ValueError("Run type: {} not recognized!".format(run_type))

    def as_dict(self):

        results = {'gap': self.gap,
                   'mu_steps': self.mu_steps,
                   'scissor': self.intrans["scissor"],
                   'cond': self._cond,
                   'seebeck': self._seebeck,
                   'kappa': self._kappa,
                   'hall': self._hall,
                   'doping': self.doping,
                   'mu_doping': self.mu_doping,
                   'seebeck_doping': self._seebeck_doping,
                   'cond_doping': self._cond_doping,
                   'kappa_doping': self._kappa_doping,
                   'hall_doping': self._hall_doping,
                   'dos': self.dos.as_dict(),
                   'dos_partial': self._dos_partial,
                   'carrier_conc': self._carrier_conc,
                   'vol': self.vol,
                   'warning': self.warning}
        return jsanitize(results)

    @staticmethod
    def from_dict(data):
        def _make_float_array(a):
            res = [[0.0, 0.0, 0.0], [0.0, 0.0, 0.0], [0.0, 0.0, 0.0]]
            for i in range(3):
                for j in range(3):
                    res[i][j] = float(a[i][j])
            return res

        def _make_float_hall(a):
            return [i for i in a[:27]]

        gap = data.get('gap')
        mu_steps = [float(d) for d in data['mu_steps']] if \
            'mu_steps' in data else None
        cond = {int(d): [_make_float_array(v) for v in data['cond'][d]]
                for d in data['cond']} if 'cond' in data else None
        seebeck = {int(d): [_make_float_array(v) for v in data['seebeck'][d]]
                   for d in data['seebeck']} if 'seebeck' in data else None
        kappa = {int(d): [_make_float_array(v) for v in data['kappa'][d]]
                 for d in data['kappa']} if 'kappa' in data else None
        hall = {int(d): [_make_float_hall(v) for v in data['hall'][d]]
                for d in data['hall']} if 'hall' in data else None
        doping = {'p': [float(d) for d in data['doping']['p']],
                  'n': [float(d) for d in data['doping']['n']]} if \
            'doping' in data else None

        mu_doping = {'p': {int(d): [
            float(v) for v in data['mu_doping']['p'][d]] for d in
                           data['mu_doping']['p']}, 'n':
                         {int(d): [float(v) for v in data['mu_doping']['n'][d]]
                          for d in data['mu_doping'][
                              'n']}} if 'mu_doping' in data else None

        seebeck_doping = {'p': {int(d): [
            _make_float_array(v) for v in data['seebeck_doping']['p'][d]]
                                for d in data['seebeck_doping']['p']}, 'n':
                              {int(d): [_make_float_array(v) for v in
                                        data['seebeck_doping']['n'][d]] for d in
                               data['seebeck_doping'][
                                   'n']}} if 'seebeck_doping' in data \
            else None

        cond_doping = {'p': {int(d): [_make_float_array(v)
                                      for v in data['cond_doping']['p'][d]]
                             for d in data['cond_doping']['p']}, 'n':
                           {int(d): [_make_float_array(v) for v in
                                     data['cond_doping']['n'][d]] for
                            d in data['cond_doping'][
                                'n']}} if 'cond_doping' in data else None

        kappa_doping = {'p': {int(d): [_make_float_array(v)
                                       for v in data['kappa_doping']['p'][d]]
                              for d in data['kappa_doping']['p']},
                        'n': {int(d): [_make_float_array(v) for v in
                                       data['kappa_doping']['n'][d]]
                              for d in data['kappa_doping']['n']}} \
            if 'kappa_doping' in data else None

        hall_doping = {'p': {int(d): [_make_float_hall(v) for v in
                                      data['hall_doping']['p'][d]] for d in
                             data['hall_doping']['p']}, 'n':
                           {int(d): [_make_float_hall(v) for v in
                                     data['hall_doping']['n'][d]] for d in
                            data['hall_doping'][
                                'n']}} if "hall_doping" in data else None

        dos = Dos.from_dict(data['dos']) if 'dos' in data else None
        dos_partial = data.get('dos_partial')
        carrier_conc = data.get('carrier_conc')
        vol = data.get('vol')
        warning = data.get('warning')

        return BoltztrapAnalyzer(gap, mu_steps, cond, seebeck, kappa, hall,
                                 doping, mu_doping, seebeck_doping,
                                 cond_doping, kappa_doping, hall_doping, dos,
                                 dos_partial, carrier_conc, vol, warning)


def read_cube_file(filename):
<<<<<<< HEAD
    with open(filename, 'r') as f:
            natoms = 0
            count_line = 0
            for line in f:
                line = line.rstrip("\n")
                if count_line == 0 and "CUBE" not in line.decode():
                    raise ValueError("CUBE file format not recognized")

                if count_line == 2:
                    tokens = line.split()
                    origin = [float(tokens[i]) for i in range(1,4)]
                    natoms = int(tokens[0])
                if count_line == 3:
                    tokens = line.split()
                    a1 = [float(tokens[i]) for i in range(1,4)]
                    n1 = int(tokens[0])
                elif count_line == 4:
                    tokens = line.split()
                    a2 = [float(tokens[i]) for i in range(1,4)]
                    n2 = int(tokens[0])
                elif count_line == 5:
                    tokens = line.split()
                    a3 = [float(tokens[i]) for i in range(1,4)]
                    n3 = int(tokens[0])
                    #kpoints=[[[0 for i in range(0,n1)] for j in range(0,n2)] for l in range(0,n3)]
                elif count_line > 5:
                    break

                count_line += 1

    if 'fort.30' in filename:
        energy_data = np.genfromtxt(filename,skip_header=natoms+6,skip_footer=1)
        nlines_data = len(energy_data)
        last_line = np.genfromtxt(filename,skip_header=nlines_data+natoms+6)
        energy_data = np.append(energy_data.flatten(),last_line).reshape(n1,n2,n3)
    elif 'boltztrap_BZ.cube' in filename:
        energy_data = np.loadtxt(filename,skiprows=natoms+6).reshape(n1,n2,n3)
    
=======
    with open(filename, 'rt') as f:
        natoms = 0
        count_line = 0
        for line in f:
            line = line.rstrip("\n")
            if count_line == 0 and "CUBE" not in line:
                raise ValueError("CUBE file format not recognized")

            if count_line == 2:
                tokens = line.split()
                natoms = int(tokens[0])
            if count_line == 3:
                tokens = line.split()
                n1 = int(tokens[0])
            elif count_line == 4:
                tokens = line.split()
                n2 = int(tokens[0])
            elif count_line == 5:
                tokens = line.split()
                n3 = int(tokens[0])
            elif count_line > 5:
                break

            count_line += 1

    energy_data = np.loadtxt(filename, skiprows=natoms + 6).reshape(n1, n2, n3)
>>>>>>> 1ab2a76b
    energy_data /= Energy(1, "eV").to("Ry")

    return energy_data


def compare_sym_bands(bands_obj, bands_ref_obj, nb=None):
    """
    Compute the mean of correlation between bzt and vasp bandstructure on
    sym line, for all bands and locally (for each branches) the difference
    squared (%) if nb is specified.
    """

    nkpt = len(bands_obj.kpoints)
    if bands_ref_obj.is_spin_polarized:
        nbands = min(bands_obj.nb_bands, 2 * bands_ref_obj.nb_bands)
    else:
        # TODO: why is this needed? Shouldn't pmg take care of nb_bands?
        nbands = min(len(bands_obj.bands[Spin.up]),
                     len(bands_ref_obj.bands[Spin.up]))
    # print(nbands)
    arr_bands = np.array(bands_obj.bands[Spin.up][:nbands])
    # arr_bands_lavg = (arr_bands-np.mean(arr_bands,axis=1).reshape(nbands,1))

    if bands_ref_obj.is_spin_polarized:
        arr_bands_ref_up = np.array(bands_ref_obj.bands[Spin.up])
        arr_bands_ref_dw = np.array(bands_ref_obj.bands[Spin.down])
        # print(arr_bands_ref_up.shape)
        arr_bands_ref = np.vstack((arr_bands_ref_up, arr_bands_ref_dw))
        arr_bands_ref = np.sort(arr_bands_ref, axis=0)[:nbands]
        # print(arr_bands_ref.shape)
    else:
        arr_bands_ref = np.array(bands_ref_obj.bands[Spin.up][:nbands])

    # arr_bands_ref_lavg =
    # (arr_bands_ref-np.mean(arr_bands_ref,axis=1).reshape(nbands,1))

    # err = np.sum((arr_bands_lavg-arr_bands_ref_lavg)**2,axis=1)/nkpt
    corr = np.array(
        [distance.correlation(arr_bands[idx], arr_bands_ref[idx]) for idx in
         range(nbands)])

    if type(nb) == int: nb = [nb]

    bcheck = {}

    if max(nb) < nbands:
        branches = [[s['start_index'], s['end_index'], s['name']] for s in
                    bands_ref_obj.branches]

        if not bands_obj.is_metal() and not bands_ref_obj.is_metal():
            zero_ref = bands_ref_obj.get_vbm()['energy']
            zero = bands_obj.get_vbm()['energy']
            if not zero:
                vbm = bands_ref_obj.get_vbm()['band_index'][Spin.up][-1]
                zero = max(arr_bands[vbm])
        else:
            zero_ref = 0  # bands_ref_obj.efermi
            zero = 0  # bands_obj.efermi
            print(zero, zero_ref)

        for nbi in nb:
            bcheck[nbi] = {}

            bcheck[nbi]['Dist'] = np.mean(abs(arr_bands[nbi] - zero
                                              - arr_bands_ref[nbi] + zero_ref))
            bcheck[nbi]['Corr'] = corr[nbi]

            for start, end, name in branches:
                # werr.append((sum((arr_bands_corr[nb][start:end+1] -
                # arr_bands_ref_corr[nb][start:end+1])**2)/(end+1-start)*100,name))
                bcheck[nbi][name] = np.mean(abs(arr_bands[nbi][start:end + 1]
                                                - zero
                                                - arr_bands_ref[nbi][
                                                  start:end + 1] + zero_ref))
    else:
        bcheck = "No nb given"

    return bcheck<|MERGE_RESOLUTION|>--- conflicted
+++ resolved
@@ -1995,7 +1995,6 @@
 
 
 def read_cube_file(filename):
-<<<<<<< HEAD
     with open(filename, 'r') as f:
             natoms = 0
             count_line = 0
@@ -2034,34 +2033,6 @@
     elif 'boltztrap_BZ.cube' in filename:
         energy_data = np.loadtxt(filename,skiprows=natoms+6).reshape(n1,n2,n3)
     
-=======
-    with open(filename, 'rt') as f:
-        natoms = 0
-        count_line = 0
-        for line in f:
-            line = line.rstrip("\n")
-            if count_line == 0 and "CUBE" not in line:
-                raise ValueError("CUBE file format not recognized")
-
-            if count_line == 2:
-                tokens = line.split()
-                natoms = int(tokens[0])
-            if count_line == 3:
-                tokens = line.split()
-                n1 = int(tokens[0])
-            elif count_line == 4:
-                tokens = line.split()
-                n2 = int(tokens[0])
-            elif count_line == 5:
-                tokens = line.split()
-                n3 = int(tokens[0])
-            elif count_line > 5:
-                break
-
-            count_line += 1
-
-    energy_data = np.loadtxt(filename, skiprows=natoms + 6).reshape(n1, n2, n3)
->>>>>>> 1ab2a76b
     energy_data /= Energy(1, "eV").to("Ry")
 
     return energy_data
