#!/usr/bin/env python
"""
This module provides classes and utilities to plot band structures
"""

__author__ = "Geoffroy Hautier, Shyue Ping Ong, Michael Kocher"
__copyright__ = "Copyright 2012, The Materials Project"
__version__ = "1.0"
__maintainer__ = "Geoffroy Hautier"
__email__ = "geoffroy@uclouvain.be"
__status__ = "Development"
__date__ = "March 14, 2012"

import logging
import math
from pymatgen.electronic_structure.core import Spin

log = logging.getLogger('BSPlotter')


class BSPlotter(object):

    """
    class used to plot or get data to facilitate the plot of band structure line objects
    """

    def __init__(self, bs):
        """
        Arguments:
            bs:
                A Bandstructure_line object.
        """
        self._bs = bs
        #Many ab initio codes do not give good results for the highest occupied bands, we therefore only
        #give 90% of the bands for plotting
        self._nb_bands = int(math.floor(self._bs._nb_bands * 0.9))

    def bs_plot_data(self, zero_to_efermi=True):

        """
        Get the data nicely formatted for a plot
        
        Args:
            zero_to_efermi:
                Automatically subtract off the Fermi energy from the eigenvalues and plot (E-Ef)
        
        Returns:
            A dict of the following format:
                'ticks': a dictionary with the 'distances' at which there is a 
                kpoint (the x axis) and the labels (None if no label)
                'energy': a dictionnary storing bands for spin up and spin down data {Spin:[band_index][k_point_index]} as a list (one element for each band) of energy for 
                each kpoint
        """
        zero_energy = None
        if self._bs.is_metal:
            zero_energy=self._bs.efermi
        else:
            zero_energy=self._bs.get_vbm()['energy']
        
        if not zero_to_efermi:
            zero_energy = 0.0
            
        energy={Spin.up:[]}
        if self._bs.is_spin_polarized:
            energy = energy={Spin.up:[],Spin.down:[]}
        distance = [self._bs._distance[j] for j in range(len(self._bs._kpoints))]
        ticks = self.get_ticks()
        for i in range(self._nb_bands):
            energy[Spin.up].append([self._bs._bands[Spin.up][i][j]-zero_energy for j in range(len(self._bs._kpoints))])
        if self._bs.is_spin_polarized:
            for i in range(self._nb_bands):
                energy[Spin.down].append([self._bs._bands[Spin.down][i][j]-zero_energy for j in range(len(self._bs._kpoints))])
        
        return {'ticks': ticks, 'distances': distance, 'energy': energy}

    def show(self, file_name=None, zero_to_efermi=True):
        """
        Show the bandstrucure plot. Blue lines are up spin, red lines are down spin
        
        Args:
            file_name:
                File name to write image to (e.g., plot.eps). If None no image is created
            zero_to_efermi:
                Automatically subtract off the Fermi energy from the eigenvalues and plot (E-Ef)
        """
        import pylab
        from matplotlib import rc

        #rc('font', **{'family': 'sans-serif', 'sans-serif': ['Helvetica'], 'size': 20})
        rc('text', usetex=True)

        #main internal config options
        e_min = -4
        e_max = 4
        band_linewidth = 3

        pylab.figure
        data = self.bs_plot_data(zero_to_efermi)
        for i in range(self._nb_bands):
                pylab.plot(data['distances'], [e for e in data['energy'][Spin.up][i]], 'b-', linewidth=band_linewidth)
                if self._bs.is_spin_polarized:
                    pylab.plot(data['distances'], [e for e in data['energy'][Spin.down][i]], 'r-', linewidth=band_linewidth)
                    
        ticks = self.get_ticks()
        # ticks is dict wit keys: distances (array floats), labels (array str)
        log.debug("ticks {t}".format(t=ticks))
        log.debug("ticks has {n} distances and {m} labels".format(n=len(ticks['distance']), m=len(ticks['label'])))
        # Draw lines for BZ boundries
        for i in range(len(ticks['label'])):
            if ticks['label'][i] is not None:
                # don't print the same label twice
                if i != 0:
                    if (ticks['label'][i] == ticks['label'][i - 1]):
                        log.debug("already print label... skipping label {i}".format(i=ticks['label'][i]))
                    else:
                        log.debug("Adding a line at {d} for label {l}".format(d=ticks['distance'][i], l=ticks['label'][i]))
                        pylab.axvline(ticks['distance'][i], color='k')
                else:
                    log.debug("Adding a line at {d} for label {l}".format(d=ticks['distance'][i], l=ticks['label'][i]))
                    pylab.axvline(ticks['distance'][i], color='k')

        #Sanitize only plot the uniq values
        uniq_d = []
        uniq_l = []
        temp_ticks = zip(ticks['distance'], ticks['label'])
        for i in xrange(len(temp_ticks)):
            if i == 0:
                uniq_d.append(temp_ticks[i][0])
                uniq_l.append(temp_ticks[i][1])
                log.debug("Adding label {l} at {d}".format(l=temp_ticks[i][0], d=temp_ticks[i][1]))
            else:
                if temp_ticks[i][1] == temp_ticks[i - 1][1]:
                    log.debug("Skipping label {i}".format(i=temp_ticks[i][1]))
                else:
                    log.debug("Adding label {l} at {d}".format(l=temp_ticks[i][0], d=temp_ticks[i][1]))
                    uniq_d.append(temp_ticks[i][0])
                    uniq_l.append(temp_ticks[i][1])

        log.debug("Unique labels are {i}".format(i=zip(uniq_d, uniq_l)))
        #pylab.gca().set_xticks(ticks['distance'])
        #pylab.gca().set_xticklabels(ticks['label'])
        pylab.gca().set_xticks(uniq_d)
        pylab.gca().set_xticklabels(uniq_l)

        #Main X and Y Labels
        pylab.xlabel(r'$\mathrm{Wave\ Vector}$', fontsize='large')
        ylabel = r'$\mathrm{E\ -\ E_f\ (eV)}$' if zero_to_efermi else r'$\mathrm{Energy\ (eV)}$'
        pylab.ylabel(ylabel, fontsize='large')

        # Draw Fermi energy, only if not the zero
        if not zero_to_efermi:
            ef = self._bs.efermi
            pylab.axhline(ef, linewidth=2, color='k')

        # X range (K)
        #last distance point
        x_max = data['distances'][-1]
        pylab.xlim(0, x_max)
        
        if self._bs.is_metal():
            # Plot A Metal
            if zero_to_efermi:
                pylab.ylim(e_min, e_max)
            else:
                pylab.ylim(self._bs.efermi + e_min, self._bs._efermi + e_max)
        else:
            # Semiconductor, or Insulator
            # cbm, vbm are dict with keys: kpoint, energy, is_direct
            vbm = self._bs.get_vbm()
            cbm = self._bs.get_cbm()

            e_cbm = cbm['energy'] - self._bs.efermi if zero_to_efermi else cbm['energy']
            e_vbm = vbm['energy'] - self._bs.efermi if zero_to_efermi else vbm['energy']

            for index in cbm['kpoint_index']:
                pylab.scatter(self._bs._distance[index], e_cbm, color='r', marker='o', s=100)

            for index in vbm['kpoint_index']:
                pylab.scatter(self._bs._distance[index], e_vbm, color='g', marker='o', s=100)

            pylab.ylim(e_vbm + e_min, e_cbm + e_max)
        
        pylab.legend()
        if file_name is not None:
            pylab.plot()
            pylab.savefig(file_name)
            pylab.close()
        else:
            pylab.show()

    def get_ticks(self):
        """
        get all ticks and labels for a band structure plot
        Returns:
            A dictionary with 
            'distance': a list of distance at which ticks should be set
            'label': a list of label for each of those ticks
        """
        tick_distance = []
        tick_labels = []
        previous_label = self._bs._kpoints[0].label
        previous_branch = self._bs.get_branch_name(0)
        for i, c in enumerate(self._bs._kpoints):
            if c.label != None:
                tick_distance.append(self._bs._distance[i])
                if c.label != previous_label and previous_branch != self._bs.get_branch_name(i):
                    label1 = c.label
                    if label1.startswith("\\") or label1.find("_") != -1:
                        label1 = "$" + label1 + "$"
                    label0 = previous_label
                    if label0.startswith("\\") or label0.find("_") != -1:
                        label0 = "$" + label0 + "$"
                    tick_labels.pop()
                    tick_distance.pop()
                    tick_labels.append(label0 + "$|$" + label1)
                    #print label0+","+label1
                else:
                    if c.label.startswith("\\") or c.label.find("_") != -1:
                        tick_labels.append("$" + c.label + "$")
                    else:
                        tick_labels.append(c.label)
                previous_label = c.label
                previous_branch = self._bs.get_branch_name(i)
        return {'distance': tick_distance, 'label': tick_labels}

    def plot_compare(self, other_plotter):
        """
        plot two band structure for comparison. One is in red the other in blue (no difference in spins)
        TODO: still a lot of work to do that nicely!
        """
        import pylab
        data = self.bs_plot_data
        data_other = other_plotter.bs_plot_data
        for spin in data:
            for i in range(self._nb_bands):
                pylab.plot(data['distances'], data[spin][i], 'b-', linewidth=3)
        for spin in data_other:
            for i in range(self._nb_bands):
                pylab.plot(data['distances'], data_other[spin][i], 'r--', linewidth=3)


        ticks = self.get_ticks()

        pylab.gca().set_xticks(ticks['distance'])
        pylab.gca().set_xticklabels(ticks['label'])
        pylab.xlabel('Kpoints', fontsize='large')
        pylab.ylabel('Energy(eV)', fontsize='large')
        for i in range(len(ticks['label'])):
            if ticks['label'][i]:
                pylab.axvline(ticks['distance'][i], color='k')
        pylab.show()
        pylab.legend()

    def plot_brillouin(self):
        import pymatgen.command_line.qhull_caller
        import matplotlib as mpl
        import matplotlib.pyplot as plt
        from mpl_toolkits.mplot3d import Axes3D
        mpl.rcParams['legend.fontsize'] = 10

        fig = plt.figure()
        ax = fig.gca(projection='3d')
        vec1 = self._bs._lattice_rec.matrix[0]
        vec2 = self._bs._lattice_rec.matrix[1]
        vec3 = self._bs._lattice_rec.matrix[2]

        #make the grid
        max_x = -1000
        max_y = -1000
        max_z = -1000
        min_x = 1000
        min_y = 1000
        min_z = 1000
        list_k_points = []
        for i in [-1, 0, 1]:
            for j in [-1, 0, 1]:
                for k in [-1, 0, 1]:
                    list_k_points.append(i * vec1 + j * vec2 + k * vec3)
                    if list_k_points[-1][0] > max_x:
                        max_x = list_k_points[-1][0]
                    if list_k_points[-1][1] > max_y:
                        max_y = list_k_points[-1][1]
                    if list_k_points[-1][2] > max_z:
                        max_z = list_k_points[-1][0]

                    if list_k_points[-1][0] < min_x:
                        min_x = list_k_points[-1][0]
                    if list_k_points[-1][1] < min_y:
                        min_y = list_k_points[-1][1]
                    if list_k_points[-1][2] < min_z:
                        min_z = list_k_points[-1][0]

        vertex = pymatgen.command_line.qhull_caller.qvertex_target(list_k_points, 13)
        lines = pymatgen.command_line.qhull_caller.get_lines_voronoi(vertex)
<<<<<<< HEAD
        for i in range(len(lines)):
            vertex1 = lines[i]['start']
            vertex2 = lines[i]['end']
=======
        #[vertex[i][0] for i in range(len(vertex))],[vertex[i][1] for i in range(len(vertex))]+" "+str(vertex[i][2])
        #ax.scatter([vertex[i][0] for i in range(len(vertex))],[vertex[i][1] for i in range(len(vertex))],[vertex[i][2] for i in range(len(vertex))],color='r')
        for line in lines:
            vertex1 = line['start']
            vertex2 = line['end']
>>>>>>> 0ba195a6
            ax.plot([vertex1[0], vertex2[0]], [vertex1[1], vertex2[1]], [vertex1[2], vertex2[2]], color='k')


        for b in self._bs._branches:
            vertex1 = self._bs._kpoints[b['start_index']].cart_coords
            vertex2 = self._bs._kpoints[b['end_index']].cart_coords
            ax.plot([vertex1[0], vertex2[0]], [vertex1[1], vertex2[1]], [vertex1[2], vertex2[2]], color='r', linewidth=3) 

        for k in self._bs._kpoints:
            if k.label:
                label = k.label
                if k.label.startswith("\\") or k.label.find("_") != -1:
                    label = "$" + k.label + "$"
                off = 0.01
                ax.text(k.cart_coords[0] + off, k.cart_coords[1] + off, k.cart_coords[2] + off, label, color='b', size='25')
                ax.scatter([k.cart_coords[0]], [k.cart_coords[1]], [k.cart_coords[2]], color='b')

        # make ticklabels and ticklines invisible
        for a in ax.w_xaxis.get_ticklines() + ax.w_xaxis.get_ticklabels():
            a.set_visible(False)
        for a in ax.w_yaxis.get_ticklines() + ax.w_yaxis.get_ticklabels():
            a.set_visible(False)
        for a in ax.w_zaxis.get_ticklines() + ax.w_zaxis.get_ticklabels():
            a.set_visible(False)
<<<<<<< HEAD
            
=======

>>>>>>> 0ba195a6
        ax.grid(False)

        plt.show()
        ax.axis("off")
<|MERGE_RESOLUTION|>--- conflicted
+++ resolved
@@ -292,19 +292,11 @@
 
         vertex = pymatgen.command_line.qhull_caller.qvertex_target(list_k_points, 13)
         lines = pymatgen.command_line.qhull_caller.get_lines_voronoi(vertex)
-<<<<<<< HEAD
+        
         for i in range(len(lines)):
             vertex1 = lines[i]['start']
             vertex2 = lines[i]['end']
-=======
-        #[vertex[i][0] for i in range(len(vertex))],[vertex[i][1] for i in range(len(vertex))]+" "+str(vertex[i][2])
-        #ax.scatter([vertex[i][0] for i in range(len(vertex))],[vertex[i][1] for i in range(len(vertex))],[vertex[i][2] for i in range(len(vertex))],color='r')
-        for line in lines:
-            vertex1 = line['start']
-            vertex2 = line['end']
->>>>>>> 0ba195a6
             ax.plot([vertex1[0], vertex2[0]], [vertex1[1], vertex2[1]], [vertex1[2], vertex2[2]], color='k')
-
 
         for b in self._bs._branches:
             vertex1 = self._bs._kpoints[b['start_index']].cart_coords
@@ -327,11 +319,7 @@
             a.set_visible(False)
         for a in ax.w_zaxis.get_ticklines() + ax.w_zaxis.get_ticklabels():
             a.set_visible(False)
-<<<<<<< HEAD
-            
-=======
-
->>>>>>> 0ba195a6
+
         ax.grid(False)
 
         plt.show()
